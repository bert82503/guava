/*
 * Copyright (C) 2012 The Guava Authors
 *
 * Licensed under the Apache License, Version 2.0 (the "License"); you may not use this file except
 * in compliance with the License. You may obtain a copy of the License at
 *
 * http://www.apache.org/licenses/LICENSE-2.0
 *
 * Unless required by applicable law or agreed to in writing, software distributed under the License
 * is distributed on an "AS IS" BASIS, WITHOUT WARRANTIES OR CONDITIONS OF ANY KIND, either express
 * or implied. See the License for the specific language governing permissions and limitations under
 * the License.
 */

package com.google.common.io;

import static com.google.common.base.Preconditions.checkNotNull;
import static java.util.Objects.requireNonNull;

import com.google.common.annotations.Beta;
import com.google.common.annotations.GwtIncompatible;
import com.google.common.annotations.VisibleForTesting;
import com.google.common.base.Throwables;
import com.google.errorprone.annotations.CanIgnoreReturnValue;
import java.io.Closeable;
import java.io.IOException;
import java.lang.reflect.Method;
import java.util.ArrayDeque;
import java.util.Deque;
import java.util.logging.Level;
<<<<<<< HEAD
import org.checkerframework.checker.nullness.qual.Nullable;
=======
>>>>>>> e71bcee7

/**
 * A {@link Closeable} that collects {@code Closeable} resources and closes them all when it is
 * {@linkplain #close closed}. This is intended to approximately emulate the behavior of Java 7's <a
 * href="http://docs.oracle.com/javase/tutorial/essential/exceptions/tryResourceClose.html"
 * >try-with-resources</a> statement in JDK6-compatible code. Running on Java 7, code using this
 * should be approximately equivalent in behavior to the same code written with try-with-resources.
 * Running on Java 6, exceptions that cannot be thrown must be logged rather than being added to the
 * thrown exception as a suppressed exception.
 *
 * <p>This class is intended to be used in the following pattern:
 *
 * <pre>{@code
 * Closer closer = Closer.create();
 * try {
 *   InputStream in = closer.register(openInputStream());
 *   OutputStream out = closer.register(openOutputStream());
 *   // do stuff
 * } catch (Throwable e) {
 *   // ensure that any checked exception types other than IOException that could be thrown are
 *   // provided here, e.g. throw closer.rethrow(e, CheckedException.class);
 *   throw closer.rethrow(e);
 * } finally {
 *   closer.close();
 * }
 * }</pre>
 *
 * <p>Note that this try-catch-finally block is not equivalent to a try-catch-finally block using
 * try-with-resources. To get the equivalent of that, you must wrap the above code in <i>another</i>
 * try block in order to catch any exception that may be thrown (including from the call to {@code
 * close()}).
 *
 * <p>This pattern ensures the following:
 *
 * <ul>
 *   <li>Each {@code Closeable} resource that is successfully registered will be closed later.
 *   <li>If a {@code Throwable} is thrown in the try block, no exceptions that occur when attempting
 *       to close resources will be thrown from the finally block. The throwable from the try block
 *       will be thrown.
 *   <li>If no exceptions or errors were thrown in the try block, the <i>first</i> exception thrown
 *       by an attempt to close a resource will be thrown.
 *   <li>Any exception caught when attempting to close a resource that is <i>not</i> thrown (because
 *       another exception is already being thrown) is <i>suppressed</i>.
 * </ul>
 *
 * <p>An exception that is suppressed is not thrown. The method of suppression used depends on the
 * version of Java the code is running on:
 *
 * <ul>
 *   <li><b>Java 7+:</b> Exceptions are suppressed by adding them to the exception that <i>will</i>
 *       be thrown using {@code Throwable.addSuppressed(Throwable)}.
 *   <li><b>Java 6:</b> Exceptions are suppressed by logging them instead.
 * </ul>
 *
 * @author Colin Decker
 * @since 14.0
 */
// Coffee's for {@link Closer closers} only.
@Beta
@GwtIncompatible
public final class Closer implements Closeable {

  /** The suppressor implementation to use for the current Java version. */
  private static final Suppressor SUPPRESSOR =
      SuppressingSuppressor.isAvailable()
          ? SuppressingSuppressor.INSTANCE
          : LoggingSuppressor.INSTANCE;

  /** Creates a new {@link Closer}. */
  public static Closer create() {
    return new Closer(SUPPRESSOR);
  }

  @VisibleForTesting final Suppressor suppressor;

  // only need space for 2 elements in most cases, so try to use the smallest array possible
  private final Deque<Closeable> stack = new ArrayDeque<>(4);
<<<<<<< HEAD
  @Nullable private Throwable thrown;
=======
  private Throwable thrown;
>>>>>>> e71bcee7

  @VisibleForTesting
  Closer(Suppressor suppressor) {
    this.suppressor = checkNotNull(suppressor); // checkNotNull to satisfy null tests
  }

  /**
   * Registers the given {@code closeable} to be closed when this {@code Closer} is {@linkplain
   * #close closed}.
   *
   * @return the given {@code closeable}
   */
  // close. this word no longer has any meaning to me.
  @CanIgnoreReturnValue
  public <C extends @Nullable Closeable> C register(C closeable) {
    if (closeable != null) {
      stack.addFirst(closeable);
    }

    return closeable;
  }

  /**
   * Stores the given throwable and rethrows it. It will be rethrown as is if it is an {@code
   * IOException}, {@code RuntimeException} or {@code Error}. Otherwise, it will be rethrown wrapped
   * in a {@code RuntimeException}. <b>Note:</b> Be sure to declare all of the checked exception
   * types your try block can throw when calling an overload of this method so as to avoid losing
   * the original exception type.
   *
   * <p>This method always throws, and as such should be called as {@code throw closer.rethrow(e);}
   * to ensure the compiler knows that it will throw.
   *
   * @return this method does not return; it always throws
   * @throws IOException when the given throwable is an IOException
   */
  public RuntimeException rethrow(Throwable e) throws IOException {
    checkNotNull(e);
    thrown = e;
    Throwables.propagateIfPossible(e, IOException.class);
    throw new RuntimeException(e);
  }

  /**
   * Stores the given throwable and rethrows it. It will be rethrown as is if it is an {@code
   * IOException}, {@code RuntimeException}, {@code Error} or a checked exception of the given type.
   * Otherwise, it will be rethrown wrapped in a {@code RuntimeException}. <b>Note:</b> Be sure to
   * declare all of the checked exception types your try block can throw when calling an overload of
   * this method so as to avoid losing the original exception type.
   *
   * <p>This method always throws, and as such should be called as {@code throw closer.rethrow(e,
   * ...);} to ensure the compiler knows that it will throw.
   *
   * @return this method does not return; it always throws
   * @throws IOException when the given throwable is an IOException
   * @throws X when the given throwable is of the declared type X
   */
  public <X extends Exception> RuntimeException rethrow(Throwable e, Class<X> declaredType)
      throws IOException, X {
    checkNotNull(e);
    thrown = e;
    Throwables.propagateIfPossible(e, IOException.class);
    Throwables.propagateIfPossible(e, declaredType);
    throw new RuntimeException(e);
  }

  /**
   * Stores the given throwable and rethrows it. It will be rethrown as is if it is an {@code
   * IOException}, {@code RuntimeException}, {@code Error} or a checked exception of either of the
   * given types. Otherwise, it will be rethrown wrapped in a {@code RuntimeException}. <b>Note:</b>
   * Be sure to declare all of the checked exception types your try block can throw when calling an
   * overload of this method so as to avoid losing the original exception type.
   *
   * <p>This method always throws, and as such should be called as {@code throw closer.rethrow(e,
   * ...);} to ensure the compiler knows that it will throw.
   *
   * @return this method does not return; it always throws
   * @throws IOException when the given throwable is an IOException
   * @throws X1 when the given throwable is of the declared type X1
   * @throws X2 when the given throwable is of the declared type X2
   */
  public <X1 extends Exception, X2 extends Exception> RuntimeException rethrow(
      Throwable e, Class<X1> declaredType1, Class<X2> declaredType2) throws IOException, X1, X2 {
    checkNotNull(e);
    thrown = e;
    Throwables.propagateIfPossible(e, IOException.class);
    Throwables.propagateIfPossible(e, declaredType1, declaredType2);
    throw new RuntimeException(e);
  }

  /**
   * Closes all {@code Closeable} instances that have been added to this {@code Closer}. If an
   * exception was thrown in the try block and passed to one of the {@code exceptionThrown} methods,
   * any exceptions thrown when attempting to close a closeable will be suppressed. Otherwise, the
   * <i>first</i> exception to be thrown from an attempt to close a closeable will be thrown and any
   * additional exceptions that are thrown after that will be suppressed.
   */
  @Override
  public void close() throws IOException {
    Throwable throwable = thrown;

    // close closeables in LIFO order
    while (!stack.isEmpty()) {
      Closeable closeable = stack.removeFirst();
      try {
        closeable.close();
      } catch (Throwable e) {
        if (throwable == null) {
          throwable = e;
        } else {
          suppressor.suppress(closeable, throwable, e);
        }
      }
    }

    if (thrown == null && throwable != null) {
      Throwables.propagateIfPossible(throwable, IOException.class);
      throw new AssertionError(throwable); // not possible
    }
  }

  /** Suppression strategy interface. */
  @VisibleForTesting
  interface Suppressor {
    /**
     * Suppresses the given exception ({@code suppressed}) which was thrown when attempting to close
     * the given closeable. {@code thrown} is the exception that is actually being thrown from the
     * method. Implementations of this method should not throw under any circumstances.
     */
    void suppress(Closeable closeable, Throwable thrown, Throwable suppressed);
  }

  /** Suppresses exceptions by logging them. */
  @VisibleForTesting
  static final class LoggingSuppressor implements Suppressor {

    static final LoggingSuppressor INSTANCE = new LoggingSuppressor();

    @Override
    public void suppress(Closeable closeable, Throwable thrown, Throwable suppressed) {
      // log to the same place as Closeables
      Closeables.logger.log(
          Level.WARNING, "Suppressing exception thrown when closing " + closeable, suppressed);
    }
  }

  /**
   * Suppresses exceptions by adding them to the exception that will be thrown using JDK7's
   * addSuppressed(Throwable) mechanism.
   */
  @VisibleForTesting
  static final class SuppressingSuppressor implements Suppressor {

    static final SuppressingSuppressor INSTANCE = new SuppressingSuppressor();

    static boolean isAvailable() {
      return addSuppressed != null;
    }

    static final @Nullable Method addSuppressed = addSuppressedMethodOrNull();

    private static @Nullable Method addSuppressedMethodOrNull() {
      try {
        return Throwable.class.getMethod("addSuppressed", Throwable.class);
      } catch (Throwable e) {
        return null;
      }
    }

    @Override
    public void suppress(Closeable closeable, Throwable thrown, Throwable suppressed) {
      // ensure no exceptions from addSuppressed
      if (thrown == suppressed) {
        return;
      }
      try {
        // requireNonNull is safe because this method is used only if isAvailable().
        requireNonNull(addSuppressed).invoke(thrown, suppressed);
      } catch (Throwable e) {
        // if, somehow, IllegalAccessException or another exception is thrown, fall back to logging
        LoggingSuppressor.INSTANCE.suppress(closeable, thrown, suppressed);
      }
    }
  }
}<|MERGE_RESOLUTION|>--- conflicted
+++ resolved
@@ -28,10 +28,7 @@
 import java.util.ArrayDeque;
 import java.util.Deque;
 import java.util.logging.Level;
-<<<<<<< HEAD
 import org.checkerframework.checker.nullness.qual.Nullable;
-=======
->>>>>>> e71bcee7
 
 /**
  * A {@link Closeable} that collects {@code Closeable} resources and closes them all when it is
@@ -109,11 +106,7 @@
 
   // only need space for 2 elements in most cases, so try to use the smallest array possible
   private final Deque<Closeable> stack = new ArrayDeque<>(4);
-<<<<<<< HEAD
-  @Nullable private Throwable thrown;
-=======
-  private Throwable thrown;
->>>>>>> e71bcee7
+  private @Nullable Throwable thrown;
 
   @VisibleForTesting
   Closer(Suppressor suppressor) {
