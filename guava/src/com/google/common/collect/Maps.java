/*
 * Copyright (C) 2007 The Guava Authors
 *
 * Licensed under the Apache License, Version 2.0 (the "License");
 * you may not use this file except in compliance with the License.
 * You may obtain a copy of the License at
 *
 * http://www.apache.org/licenses/LICENSE-2.0
 *
 * Unless required by applicable law or agreed to in writing, software
 * distributed under the License is distributed on an "AS IS" BASIS,
 * WITHOUT WARRANTIES OR CONDITIONS OF ANY KIND, either express or implied.
 * See the License for the specific language governing permissions and
 * limitations under the License.
 */

package com.google.common.collect;

import static com.google.common.base.Preconditions.checkArgument;
import static com.google.common.base.Preconditions.checkNotNull;
import static com.google.common.base.Predicates.compose;
import static com.google.common.collect.CollectPreconditions.checkEntryNotNull;
import static com.google.common.collect.CollectPreconditions.checkNonnegative;
import static com.google.common.collect.NullnessCasts.uncheckedCastNullableTToT;
import static java.util.Objects.requireNonNull;

import com.google.common.annotations.Beta;
import com.google.common.annotations.GwtCompatible;
import com.google.common.annotations.GwtIncompatible;
import com.google.common.annotations.J2ktIncompatible;
import com.google.common.base.Converter;
import com.google.common.base.Equivalence;
import com.google.common.base.Function;
import com.google.common.base.Objects;
import com.google.common.base.Preconditions;
import com.google.common.base.Predicate;
import com.google.common.base.Predicates;
import com.google.common.collect.MapDifference.ValueDifference;
import com.google.common.primitives.Ints;
import com.google.errorprone.annotations.CanIgnoreReturnValue;
import com.google.j2objc.annotations.RetainedWith;
import com.google.j2objc.annotations.Weak;
import com.google.j2objc.annotations.WeakOuter;
import java.io.Serializable;
import java.util.AbstractCollection;
import java.util.AbstractMap;
import java.util.Collection;
import java.util.Collections;
import java.util.Comparator;
import java.util.EnumMap;
import java.util.Enumeration;
import java.util.HashMap;
import java.util.IdentityHashMap;
import java.util.Iterator;
import java.util.LinkedHashMap;
import java.util.Map;
import java.util.Map.Entry;
import java.util.NavigableMap;
import java.util.NavigableSet;
import java.util.Properties;
import java.util.Set;
import java.util.SortedMap;
import java.util.SortedSet;
import java.util.Spliterator;
import java.util.Spliterators;
import java.util.TreeMap;
import java.util.concurrent.ConcurrentHashMap;
import java.util.concurrent.ConcurrentMap;
import java.util.function.BiConsumer;
import java.util.function.BiFunction;
import java.util.function.BinaryOperator;
import java.util.function.Consumer;
import java.util.stream.Collector;
import javax.annotation.CheckForNull;
<<<<<<< HEAD
import org.jspecify.nullness.NullMarked;
import org.jspecify.nullness.Nullable;
=======
import org.checkerframework.checker.nullness.qual.NonNull;
import org.checkerframework.checker.nullness.qual.Nullable;
>>>>>>> 28ee96ff

/**
 * Static utility methods pertaining to {@link Map} instances (including instances of {@link
 * SortedMap}, {@link BiMap}, etc.). Also see this class's counterparts {@link Lists}, {@link Sets}
 * and {@link Queues}.
 *
 * <p>See the Guava User Guide article on <a href=
 * "https://github.com/google/guava/wiki/CollectionUtilitiesExplained#maps">{@code Maps}</a>.
 *
 * @author Kevin Bourrillion
 * @author Mike Bostock
 * @author Isaac Shum
 * @author Louis Wasserman
 * @since 2.0
 */
@GwtCompatible(emulated = true)
@NullMarked
public final class Maps {
  private Maps() {}

  private enum EntryFunction implements Function<Entry<?, ?>, @Nullable Object> {
    KEY {
      @Override
      @CheckForNull
      public Object apply(Entry<?, ?> entry) {
        return entry.getKey();
      }
    },
    VALUE {
      @Override
      @CheckForNull
      public Object apply(Entry<?, ?> entry) {
        return entry.getValue();
      }
    };
  }

  @SuppressWarnings("unchecked")
  static <K extends @Nullable Object> Function<Entry<K, ?>, K> keyFunction() {
    return (Function) EntryFunction.KEY;
  }

  @SuppressWarnings("unchecked")
  static <V extends @Nullable Object> Function<Entry<?, V>, V> valueFunction() {
    return (Function) EntryFunction.VALUE;
  }

  static <K extends @Nullable Object, V extends @Nullable Object> Iterator<K> keyIterator(
      Iterator<Entry<K, V>> entryIterator) {
    return new TransformedIterator<Entry<K, V>, K>(entryIterator) {
      @Override
      K transform(Entry<K, V> entry) {
        return entry.getKey();
      }
    };
  }

  static <K extends @Nullable Object, V extends @Nullable Object> Iterator<V> valueIterator(
      Iterator<Entry<K, V>> entryIterator) {
    return new TransformedIterator<Entry<K, V>, V>(entryIterator) {
      @Override
      V transform(Entry<K, V> entry) {
        return entry.getValue();
      }
    };
  }

  /**
   * Returns an immutable map instance containing the given entries. Internally, the returned map
   * will be backed by an {@link EnumMap}.
   *
   * <p>The iteration order of the returned map follows the enum's iteration order, not the order in
   * which the elements appear in the given map.
   *
   * @param map the map to make an immutable copy of
   * @return an immutable map containing those entries
   * @since 14.0
   */
  @GwtCompatible(serializable = true)
  @J2ktIncompatible
  public static <K extends Enum<K>, V> ImmutableMap<K, V> immutableEnumMap(
      Map<K, ? extends V> map) {
    if (map instanceof ImmutableEnumMap) {
      @SuppressWarnings("unchecked") // safe covariant cast
      ImmutableEnumMap<K, V> result = (ImmutableEnumMap<K, V>) map;
      return result;
    }
    Iterator<? extends Entry<K, ? extends V>> entryItr = map.entrySet().iterator();
    if (!entryItr.hasNext()) {
      return ImmutableMap.of();
    }
    Entry<K, ? extends V> entry1 = entryItr.next();
    K key1 = entry1.getKey();
    V value1 = entry1.getValue();
    checkEntryNotNull(key1, value1);
    Class<K> clazz = key1.getDeclaringClass();
    EnumMap<K, V> enumMap = new EnumMap<>(clazz);
    enumMap.put(key1, value1);
    while (entryItr.hasNext()) {
      Entry<K, ? extends V> entry = entryItr.next();
      K key = entry.getKey();
      V value = entry.getValue();
      checkEntryNotNull(key, value);
      enumMap.put(key, value);
    }
    return ImmutableEnumMap.asImmutable(enumMap);
  }

  /**
   * Returns a {@link Collector} that accumulates elements into an {@code ImmutableMap} whose keys
   * and values are the result of applying the provided mapping functions to the input elements. The
   * resulting implementation is specialized for enum key types. The returned map and its views will
   * iterate over keys in their enum definition order, not encounter order.
   *
   * <p>If the mapped keys contain duplicates, an {@code IllegalArgumentException} is thrown when
   * the collection operation is performed. (This differs from the {@code Collector} returned by
   * {@link java.util.stream.Collectors#toMap(java.util.function.Function,
   * java.util.function.Function) Collectors.toMap(Function, Function)}, which throws an {@code
   * IllegalStateException}.)
   *
   * @since 21.0
   */
  @J2ktIncompatible
  public static <T extends @Nullable Object, K extends Enum<K>, V>
      Collector<T, ?, ImmutableMap<K, V>> toImmutableEnumMap(
          java.util.function.Function<? super T, ? extends K> keyFunction,
          java.util.function.Function<? super T, ? extends V> valueFunction) {
    return CollectCollectors.toImmutableEnumMap(keyFunction, valueFunction);
  }

  /**
   * Returns a {@link Collector} that accumulates elements into an {@code ImmutableMap} whose keys
   * and values are the result of applying the provided mapping functions to the input elements. The
   * resulting implementation is specialized for enum key types. The returned map and its views will
   * iterate over keys in their enum definition order, not encounter order.
   *
   * <p>If the mapped keys contain duplicates, the values are merged using the specified merging
   * function.
   *
   * @since 21.0
   */
  @J2ktIncompatible
  public static <T extends @Nullable Object, K extends Enum<K>, V>
      Collector<T, ?, ImmutableMap<K, V>> toImmutableEnumMap(
          java.util.function.Function<? super T, ? extends K> keyFunction,
          java.util.function.Function<? super T, ? extends V> valueFunction,
          BinaryOperator<V> mergeFunction) {
    return CollectCollectors.toImmutableEnumMap(keyFunction, valueFunction, mergeFunction);
  }

  /**
   * Creates a <i>mutable</i>, empty {@code HashMap} instance.
   *
   * <p><b>Note:</b> if mutability is not required, use {@link ImmutableMap#of()} instead.
   *
   * <p><b>Note:</b> if {@code K} is an {@code enum} type, use {@link #newEnumMap} instead.
   *
   * <p><b>Note:</b> this method is now unnecessary and should be treated as deprecated. Instead,
   * use the {@code HashMap} constructor directly, taking advantage of <a
   * href="http://goo.gl/iz2Wi">"diamond" syntax</a>.
   *
   * @return a new, empty {@code HashMap}
   */
  public static <K extends @Nullable Object, V extends @Nullable Object>
      HashMap<K, V> newHashMap() {
    return new HashMap<>();
  }

  /**
   * Creates a <i>mutable</i> {@code HashMap} instance with the same mappings as the specified map.
   *
   * <p><b>Note:</b> if mutability is not required, use {@link ImmutableMap#copyOf(Map)} instead.
   *
   * <p><b>Note:</b> if {@code K} is an {@link Enum} type, use {@link #newEnumMap} instead.
   *
   * <p><b>Note:</b> this method is now unnecessary and should be treated as deprecated. Instead,
   * use the {@code HashMap} constructor directly, taking advantage of <a
   * href="http://goo.gl/iz2Wi">"diamond" syntax</a>.
   *
   * @param map the mappings to be placed in the new map
   * @return a new {@code HashMap} initialized with the mappings from {@code map}
   */
  public static <K extends @Nullable Object, V extends @Nullable Object> HashMap<K, V> newHashMap(
      Map<? extends K, ? extends V> map) {
    return new HashMap<>(map);
  }

  /**
   * Creates a {@code HashMap} instance, with a high enough "initial capacity" that it <i>should</i>
   * hold {@code expectedSize} elements without growth. This behavior cannot be broadly guaranteed,
   * but it is observed to be true for OpenJDK 1.7. It also can't be guaranteed that the method
   * isn't inadvertently <i>oversizing</i> the returned map.
   *
   * @param expectedSize the number of entries you expect to add to the returned map
   * @return a new, empty {@code HashMap} with enough capacity to hold {@code expectedSize} entries
   *     without resizing
   * @throws IllegalArgumentException if {@code expectedSize} is negative
   */
  public static <K extends @Nullable Object, V extends @Nullable Object>
      HashMap<K, V> newHashMapWithExpectedSize(int expectedSize) {
    return new HashMap<>(capacity(expectedSize));
  }

  /**
   * Returns a capacity that is sufficient to keep the map from being resized as long as it grows no
   * larger than expectedSize and the load factor is ≥ its default (0.75).
   */
  static int capacity(int expectedSize) {
    if (expectedSize < 3) {
      checkNonnegative(expectedSize, "expectedSize");
      return expectedSize + 1;
    }
    if (expectedSize < Ints.MAX_POWER_OF_TWO) {
      // This seems to be consistent across JDKs. The capacity argument to HashMap and LinkedHashMap
      // ends up being used to compute a "threshold" size, beyond which the internal table
      // will be resized. That threshold is ceilingPowerOfTwo(capacity*loadFactor), where
      // loadFactor is 0.75 by default. So with the calculation here we ensure that the
      // threshold is equal to ceilingPowerOfTwo(expectedSize). There is a separate code
      // path when the first operation on the new map is putAll(otherMap). There, prior to
      // https://github.com/openjdk/jdk/commit/3e393047e12147a81e2899784b943923fc34da8e, a bug
      // meant that sometimes a too-large threshold is calculated. However, this new threshold is
      // independent of the initial capacity, except that it won't be lower than the threshold
      // computed from that capacity. Because the internal table is only allocated on the first
      // write, we won't see copying because of the new threshold. So it is always OK to use the
      // calculation here.
      return (int) Math.ceil(expectedSize / 0.75);
    }
    return Integer.MAX_VALUE; // any large value
  }

  /**
   * Creates a <i>mutable</i>, empty, insertion-ordered {@code LinkedHashMap} instance.
   *
   * <p><b>Note:</b> if mutability is not required, use {@link ImmutableMap#of()} instead.
   *
   * <p><b>Note:</b> this method is now unnecessary and should be treated as deprecated. Instead,
   * use the {@code LinkedHashMap} constructor directly, taking advantage of <a
   * href="http://goo.gl/iz2Wi">"diamond" syntax</a>.
   *
   * @return a new, empty {@code LinkedHashMap}
   */
  public static <K extends @Nullable Object, V extends @Nullable Object>
      LinkedHashMap<K, V> newLinkedHashMap() {
    return new LinkedHashMap<>();
  }

  /**
   * Creates a <i>mutable</i>, insertion-ordered {@code LinkedHashMap} instance with the same
   * mappings as the specified map.
   *
   * <p><b>Note:</b> if mutability is not required, use {@link ImmutableMap#copyOf(Map)} instead.
   *
   * <p><b>Note:</b> this method is now unnecessary and should be treated as deprecated. Instead,
   * use the {@code LinkedHashMap} constructor directly, taking advantage of <a
   * href="http://goo.gl/iz2Wi">"diamond" syntax</a>.
   *
   * @param map the mappings to be placed in the new map
   * @return a new, {@code LinkedHashMap} initialized with the mappings from {@code map}
   */
  public static <K extends @Nullable Object, V extends @Nullable Object>
      LinkedHashMap<K, V> newLinkedHashMap(Map<? extends K, ? extends V> map) {
    return new LinkedHashMap<>(map);
  }

  /**
   * Creates a {@code LinkedHashMap} instance, with a high enough "initial capacity" that it
   * <i>should</i> hold {@code expectedSize} elements without growth. This behavior cannot be
   * broadly guaranteed, but it is observed to be true for OpenJDK 1.7. It also can't be guaranteed
   * that the method isn't inadvertently <i>oversizing</i> the returned map.
   *
   * @param expectedSize the number of entries you expect to add to the returned map
   * @return a new, empty {@code LinkedHashMap} with enough capacity to hold {@code expectedSize}
   *     entries without resizing
   * @throws IllegalArgumentException if {@code expectedSize} is negative
   * @since 19.0
   */
  public static <K extends @Nullable Object, V extends @Nullable Object>
      LinkedHashMap<K, V> newLinkedHashMapWithExpectedSize(int expectedSize) {
    return new LinkedHashMap<>(capacity(expectedSize));
  }

  /**
   * Creates a new empty {@link ConcurrentHashMap} instance.
   *
   * @since 3.0
   */
  public static <K, V> ConcurrentMap<K, V> newConcurrentMap() {
    return new ConcurrentHashMap<>();
  }

  /**
   * Creates a <i>mutable</i>, empty {@code TreeMap} instance using the natural ordering of its
   * elements.
   *
   * <p><b>Note:</b> if mutability is not required, use {@link ImmutableSortedMap#of()} instead.
   *
   * <p><b>Note:</b> this method is now unnecessary and should be treated as deprecated. Instead,
   * use the {@code TreeMap} constructor directly, taking advantage of <a
   * href="http://goo.gl/iz2Wi">"diamond" syntax</a>.
   *
   * @return a new, empty {@code TreeMap}
   */
  public static <K extends Comparable, V extends @Nullable Object> TreeMap<K, V> newTreeMap() {
    return new TreeMap<>();
  }

  /**
   * Creates a <i>mutable</i> {@code TreeMap} instance with the same mappings as the specified map
   * and using the same ordering as the specified map.
   *
   * <p><b>Note:</b> if mutability is not required, use {@link
   * ImmutableSortedMap#copyOfSorted(SortedMap)} instead.
   *
   * <p><b>Note:</b> this method is now unnecessary and should be treated as deprecated. Instead,
   * use the {@code TreeMap} constructor directly, taking advantage of <a
   * href="http://goo.gl/iz2Wi">"diamond" syntax</a>.
   *
   * @param map the sorted map whose mappings are to be placed in the new map and whose comparator
   *     is to be used to sort the new map
   * @return a new {@code TreeMap} initialized with the mappings from {@code map} and using the
   *     comparator of {@code map}
   */
  public static <K extends @Nullable Object, V extends @Nullable Object> TreeMap<K, V> newTreeMap(
      SortedMap<K, ? extends V> map) {
    return new TreeMap<>(map);
  }

  /**
   * Creates a <i>mutable</i>, empty {@code TreeMap} instance using the given comparator.
   *
   * <p><b>Note:</b> if mutability is not required, use {@code
   * ImmutableSortedMap.orderedBy(comparator).build()} instead.
   *
   * <p><b>Note:</b> this method is now unnecessary and should be treated as deprecated. Instead,
   * use the {@code TreeMap} constructor directly, taking advantage of <a
   * href="http://goo.gl/iz2Wi">"diamond" syntax</a>.
   *
   * @param comparator the comparator to sort the keys with
   * @return a new, empty {@code TreeMap}
   */
  public static <C extends @Nullable Object, K extends C, V extends @Nullable Object>
      TreeMap<K, V> newTreeMap(@CheckForNull Comparator<C> comparator) {
    // Ideally, the extra type parameter "C" shouldn't be necessary. It is a
    // work-around of a compiler type inference quirk that prevents the
    // following code from being compiled:
    // Comparator<Class<?>> comparator = null;
    // Map<Class<? extends Throwable>, String> map = newTreeMap(comparator);
    return new TreeMap<>(comparator);
  }

  /**
   * Creates an {@code EnumMap} instance.
   *
   * @param type the key type for this map
   * @return a new, empty {@code EnumMap}
   */
  public static <K extends Enum<K>, V extends @Nullable Object> EnumMap<K, V> newEnumMap(
      Class<K> type) {
    return new EnumMap<>(checkNotNull(type));
  }

  /**
   * Creates an {@code EnumMap} with the same mappings as the specified map.
   *
   * <p><b>Note:</b> this method is now unnecessary and should be treated as deprecated. Instead,
   * use the {@code EnumMap} constructor directly, taking advantage of <a
   * href="http://goo.gl/iz2Wi">"diamond" syntax</a>.
   *
   * @param map the map from which to initialize this {@code EnumMap}
   * @return a new {@code EnumMap} initialized with the mappings from {@code map}
   * @throws IllegalArgumentException if {@code m} is not an {@code EnumMap} instance and contains
   *     no mappings
   */
  public static <K extends Enum<K>, V extends @Nullable Object> EnumMap<K, V> newEnumMap(
      Map<K, ? extends V> map) {
    return new EnumMap<>(map);
  }

  /**
   * Creates an {@code IdentityHashMap} instance.
   *
   * <p><b>Note:</b> this method is now unnecessary and should be treated as deprecated. Instead,
   * use the {@code IdentityHashMap} constructor directly, taking advantage of <a
   * href="http://goo.gl/iz2Wi">"diamond" syntax</a>.
   *
   * @return a new, empty {@code IdentityHashMap}
   */
  public static <K extends @Nullable Object, V extends @Nullable Object>
      IdentityHashMap<K, V> newIdentityHashMap() {
    return new IdentityHashMap<>();
  }

  /**
   * Computes the difference between two maps. This difference is an immutable snapshot of the state
   * of the maps at the time this method is called. It will never change, even if the maps change at
   * a later time.
   *
   * <p>Since this method uses {@code HashMap} instances internally, the keys of the supplied maps
   * must be well-behaved with respect to {@link Object#equals} and {@link Object#hashCode}.
   *
   * <p><b>Note:</b>If you only need to know whether two maps have the same mappings, call {@code
   * left.equals(right)} instead of this method.
   *
   * @param left the map to treat as the "left" map for purposes of comparison
   * @param right the map to treat as the "right" map for purposes of comparison
   * @return the difference between the two maps
   */
  public static <K extends @Nullable Object, V extends @Nullable Object>
      MapDifference<K, V> difference(
          Map<? extends K, ? extends V> left, Map<? extends K, ? extends V> right) {
    if (left instanceof SortedMap) {
      @SuppressWarnings("unchecked")
      SortedMap<K, ? extends V> sortedLeft = (SortedMap<K, ? extends V>) left;
      return difference(sortedLeft, right);
    }
    return difference(left, right, Equivalence.equals());
  }

  /**
   * Computes the difference between two maps. This difference is an immutable snapshot of the state
   * of the maps at the time this method is called. It will never change, even if the maps change at
   * a later time.
   *
   * <p>Since this method uses {@code HashMap} instances internally, the keys of the supplied maps
   * must be well-behaved with respect to {@link Object#equals} and {@link Object#hashCode}.
   *
   * @param left the map to treat as the "left" map for purposes of comparison
   * @param right the map to treat as the "right" map for purposes of comparison
   * @param valueEquivalence the equivalence relationship to use to compare values
   * @return the difference between the two maps
   * @since 10.0
   */
  public static <K extends @Nullable Object, V extends @Nullable Object>
      MapDifference<K, V> difference(
          Map<? extends K, ? extends V> left,
          Map<? extends K, ? extends V> right,
          Equivalence<? super @NonNull V> valueEquivalence) {
    Preconditions.checkNotNull(valueEquivalence);

    Map<K, V> onlyOnLeft = newLinkedHashMap();
    Map<K, V> onlyOnRight = new LinkedHashMap<>(right); // will whittle it down
    Map<K, V> onBoth = newLinkedHashMap();
    Map<K, MapDifference.ValueDifference<V>> differences = newLinkedHashMap();
    doDifference(left, right, valueEquivalence, onlyOnLeft, onlyOnRight, onBoth, differences);
    return new MapDifferenceImpl<>(onlyOnLeft, onlyOnRight, onBoth, differences);
  }

  /**
   * Computes the difference between two sorted maps, using the comparator of the left map, or
   * {@code Ordering.natural()} if the left map uses the natural ordering of its elements. This
   * difference is an immutable snapshot of the state of the maps at the time this method is called.
   * It will never change, even if the maps change at a later time.
   *
   * <p>Since this method uses {@code TreeMap} instances internally, the keys of the right map must
   * all compare as distinct according to the comparator of the left map.
   *
   * <p><b>Note:</b>If you only need to know whether two sorted maps have the same mappings, call
   * {@code left.equals(right)} instead of this method.
   *
   * @param left the map to treat as the "left" map for purposes of comparison
   * @param right the map to treat as the "right" map for purposes of comparison
   * @return the difference between the two maps
   * @since 11.0
   */
  public static <K extends @Nullable Object, V extends @Nullable Object>
      SortedMapDifference<K, V> difference(
          SortedMap<K, ? extends V> left, Map<? extends K, ? extends V> right) {
    checkNotNull(left);
    checkNotNull(right);
    Comparator<? super K> comparator = orNaturalOrder(left.comparator());
    SortedMap<K, V> onlyOnLeft = Maps.newTreeMap(comparator);
    SortedMap<K, V> onlyOnRight = Maps.newTreeMap(comparator);
    onlyOnRight.putAll(right); // will whittle it down
    SortedMap<K, V> onBoth = Maps.newTreeMap(comparator);
    SortedMap<K, MapDifference.ValueDifference<V>> differences = Maps.newTreeMap(comparator);

    doDifference(left, right, Equivalence.equals(), onlyOnLeft, onlyOnRight, onBoth, differences);
    return new SortedMapDifferenceImpl<>(onlyOnLeft, onlyOnRight, onBoth, differences);
  }

  private static <K extends @Nullable Object, V extends @Nullable Object> void doDifference(
      Map<? extends K, ? extends V> left,
      Map<? extends K, ? extends V> right,
      Equivalence<? super @NonNull V> valueEquivalence,
      Map<K, V> onlyOnLeft,
      Map<K, V> onlyOnRight,
      Map<K, V> onBoth,
      Map<K, MapDifference.ValueDifference<V>> differences) {
    for (Entry<? extends K, ? extends V> entry : left.entrySet()) {
      K leftKey = entry.getKey();
      V leftValue = entry.getValue();
      if (right.containsKey(leftKey)) {
        /*
         * The cast is safe because onlyOnRight contains all the keys of right.
         *
         * TODO(cpovirk): Consider checking onlyOnRight.containsKey instead of right.containsKey.
         * That could change behavior if the input maps use different equivalence relations (and so
         * a key that appears once in `right` might appear multiple times in `left`). We don't
         * guarantee behavior in that case, anyway, and the current behavior is likely undesirable.
         * So that's either a reason to feel free to change it or a reason to not bother thinking
         * further about this.
         */
        V rightValue = uncheckedCastNullableTToT(onlyOnRight.remove(leftKey));
        if (valueEquivalence.equivalent(leftValue, rightValue)) {
          onBoth.put(leftKey, leftValue);
        } else {
          differences.put(leftKey, ValueDifferenceImpl.create(leftValue, rightValue));
        }
      } else {
        onlyOnLeft.put(leftKey, leftValue);
      }
    }
  }

  private static <K extends @Nullable Object, V extends @Nullable Object> Map<K, V> unmodifiableMap(
      Map<K, ? extends V> map) {
    if (map instanceof SortedMap) {
      return Collections.unmodifiableSortedMap((SortedMap<K, ? extends V>) map);
    } else {
      return Collections.unmodifiableMap(map);
    }
  }

  static class MapDifferenceImpl<K extends @Nullable Object, V extends @Nullable Object>
      implements MapDifference<K, V> {
    final Map<K, V> onlyOnLeft;
    final Map<K, V> onlyOnRight;
    final Map<K, V> onBoth;
    final Map<K, ValueDifference<V>> differences;

    MapDifferenceImpl(
        Map<K, V> onlyOnLeft,
        Map<K, V> onlyOnRight,
        Map<K, V> onBoth,
        Map<K, ValueDifference<V>> differences) {
      this.onlyOnLeft = unmodifiableMap(onlyOnLeft);
      this.onlyOnRight = unmodifiableMap(onlyOnRight);
      this.onBoth = unmodifiableMap(onBoth);
      this.differences = unmodifiableMap(differences);
    }

    @Override
    public boolean areEqual() {
      return onlyOnLeft.isEmpty() && onlyOnRight.isEmpty() && differences.isEmpty();
    }

    @Override
    public Map<K, V> entriesOnlyOnLeft() {
      return onlyOnLeft;
    }

    @Override
    public Map<K, V> entriesOnlyOnRight() {
      return onlyOnRight;
    }

    @Override
    public Map<K, V> entriesInCommon() {
      return onBoth;
    }

    @Override
    public Map<K, ValueDifference<V>> entriesDiffering() {
      return differences;
    }

    @Override
    public boolean equals(@CheckForNull Object object) {
      if (object == this) {
        return true;
      }
      if (object instanceof MapDifference) {
        MapDifference<?, ?> other = (MapDifference<?, ?>) object;
        return entriesOnlyOnLeft().equals(other.entriesOnlyOnLeft())
            && entriesOnlyOnRight().equals(other.entriesOnlyOnRight())
            && entriesInCommon().equals(other.entriesInCommon())
            && entriesDiffering().equals(other.entriesDiffering());
      }
      return false;
    }

    @Override
    public int hashCode() {
      return Objects.hashCode(
          entriesOnlyOnLeft(), entriesOnlyOnRight(), entriesInCommon(), entriesDiffering());
    }

    @Override
    public String toString() {
      if (areEqual()) {
        return "equal";
      }

      StringBuilder result = new StringBuilder("not equal");
      if (!onlyOnLeft.isEmpty()) {
        result.append(": only on left=").append(onlyOnLeft);
      }
      if (!onlyOnRight.isEmpty()) {
        result.append(": only on right=").append(onlyOnRight);
      }
      if (!differences.isEmpty()) {
        result.append(": value differences=").append(differences);
      }
      return result.toString();
    }
  }

  static class ValueDifferenceImpl<V extends @Nullable Object>
      implements MapDifference.ValueDifference<V> {
    private final V left;
    private final V right;

    static <V extends @Nullable Object> ValueDifference<V> create(V left, V right) {
      return new ValueDifferenceImpl<V>(left, right);
    }

    private ValueDifferenceImpl(V left, V right) {
      this.left = left;
      this.right = right;
    }

    @Override
    public V leftValue() {
      return left;
    }

    @Override
    public V rightValue() {
      return right;
    }

    @Override
    public boolean equals(@CheckForNull Object object) {
      if (object instanceof MapDifference.ValueDifference) {
        MapDifference.ValueDifference<?> that = (MapDifference.ValueDifference<?>) object;
        return Objects.equal(this.left, that.leftValue())
            && Objects.equal(this.right, that.rightValue());
      }
      return false;
    }

    @Override
    public int hashCode() {
      return Objects.hashCode(left, right);
    }

    @Override
    public String toString() {
      return "(" + left + ", " + right + ")";
    }
  }

  static class SortedMapDifferenceImpl<K extends @Nullable Object, V extends @Nullable Object>
      extends MapDifferenceImpl<K, V> implements SortedMapDifference<K, V> {
    SortedMapDifferenceImpl(
        SortedMap<K, V> onlyOnLeft,
        SortedMap<K, V> onlyOnRight,
        SortedMap<K, V> onBoth,
        SortedMap<K, ValueDifference<V>> differences) {
      super(onlyOnLeft, onlyOnRight, onBoth, differences);
    }

    @Override
    public SortedMap<K, ValueDifference<V>> entriesDiffering() {
      return (SortedMap<K, ValueDifference<V>>) super.entriesDiffering();
    }

    @Override
    public SortedMap<K, V> entriesInCommon() {
      return (SortedMap<K, V>) super.entriesInCommon();
    }

    @Override
    public SortedMap<K, V> entriesOnlyOnLeft() {
      return (SortedMap<K, V>) super.entriesOnlyOnLeft();
    }

    @Override
    public SortedMap<K, V> entriesOnlyOnRight() {
      return (SortedMap<K, V>) super.entriesOnlyOnRight();
    }
  }

  /**
   * Returns the specified comparator if not null; otherwise returns {@code Ordering.natural()}.
   * This method is an abomination of generics; the only purpose of this method is to contain the
   * ugly type-casting in one place.
   */
  @SuppressWarnings("unchecked")
  static <E extends @Nullable Object> Comparator<? super E> orNaturalOrder(
      @CheckForNull Comparator<? super E> comparator) {
    if (comparator != null) { // can't use ? : because of javac bug 5080917
      return comparator;
    }
    return (Comparator<E>) Ordering.natural();
  }

  /**
   * Returns a live {@link Map} view whose keys are the contents of {@code set} and whose values are
   * computed on demand using {@code function}. To get an immutable <i>copy</i> instead, use {@link
   * #toMap(Iterable, Function)}.
   *
   * <p>Specifically, for each {@code k} in the backing set, the returned map has an entry mapping
   * {@code k} to {@code function.apply(k)}. The {@code keySet}, {@code values}, and {@code
   * entrySet} views of the returned map iterate in the same order as the backing set.
   *
   * <p>Modifications to the backing set are read through to the returned map. The returned map
   * supports removal operations if the backing set does. Removal operations write through to the
   * backing set. The returned map does not support put operations.
   *
   * <p><b>Warning:</b> If the function rejects {@code null}, caution is required to make sure the
   * set does not contain {@code null}, because the view cannot stop {@code null} from being added
   * to the set.
   *
   * <p><b>Warning:</b> This method assumes that for any instance {@code k} of key type {@code K},
   * {@code k.equals(k2)} implies that {@code k2} is also of type {@code K}. Using a key type for
   * which this may not hold, such as {@code ArrayList}, may risk a {@code ClassCastException} when
   * calling methods on the resulting map view.
   *
   * @since 14.0
   */
  public static <K extends @Nullable Object, V extends @Nullable Object> Map<K, V> asMap(
      Set<K> set, Function<? super K, V> function) {
    return new AsMapView<>(set, function);
  }

  /**
   * Returns a view of the sorted set as a map, mapping keys from the set according to the specified
   * function.
   *
   * <p>Specifically, for each {@code k} in the backing set, the returned map has an entry mapping
   * {@code k} to {@code function.apply(k)}. The {@code keySet}, {@code values}, and {@code
   * entrySet} views of the returned map iterate in the same order as the backing set.
   *
   * <p>Modifications to the backing set are read through to the returned map. The returned map
   * supports removal operations if the backing set does. Removal operations write through to the
   * backing set. The returned map does not support put operations.
   *
   * <p><b>Warning:</b> If the function rejects {@code null}, caution is required to make sure the
   * set does not contain {@code null}, because the view cannot stop {@code null} from being added
   * to the set.
   *
   * <p><b>Warning:</b> This method assumes that for any instance {@code k} of key type {@code K},
   * {@code k.equals(k2)} implies that {@code k2} is also of type {@code K}. Using a key type for
   * which this may not hold, such as {@code ArrayList}, may risk a {@code ClassCastException} when
   * calling methods on the resulting map view.
   *
   * @since 14.0
   */
  public static <K extends @Nullable Object, V extends @Nullable Object> SortedMap<K, V> asMap(
      SortedSet<K> set, Function<? super K, V> function) {
    return new SortedAsMapView<>(set, function);
  }

  /**
   * Returns a view of the navigable set as a map, mapping keys from the set according to the
   * specified function.
   *
   * <p>Specifically, for each {@code k} in the backing set, the returned map has an entry mapping
   * {@code k} to {@code function.apply(k)}. The {@code keySet}, {@code values}, and {@code
   * entrySet} views of the returned map iterate in the same order as the backing set.
   *
   * <p>Modifications to the backing set are read through to the returned map. The returned map
   * supports removal operations if the backing set does. Removal operations write through to the
   * backing set. The returned map does not support put operations.
   *
   * <p><b>Warning:</b> If the function rejects {@code null}, caution is required to make sure the
   * set does not contain {@code null}, because the view cannot stop {@code null} from being added
   * to the set.
   *
   * <p><b>Warning:</b> This method assumes that for any instance {@code k} of key type {@code K},
   * {@code k.equals(k2)} implies that {@code k2} is also of type {@code K}. Using a key type for
   * which this may not hold, such as {@code ArrayList}, may risk a {@code ClassCastException} when
   * calling methods on the resulting map view.
   *
   * @since 14.0
   */
  @GwtIncompatible // NavigableMap
  public static <K extends @Nullable Object, V extends @Nullable Object> NavigableMap<K, V> asMap(
      NavigableSet<K> set, Function<? super K, V> function) {
    return new NavigableAsMapView<>(set, function);
  }

  private static class AsMapView<K extends @Nullable Object, V extends @Nullable Object>
      extends ViewCachingAbstractMap<K, V> {

    private final Set<K> set;
    final Function<? super K, V> function;

    Set<K> backingSet() {
      return set;
    }

    AsMapView(Set<K> set, Function<? super K, V> function) {
      this.set = checkNotNull(set);
      this.function = checkNotNull(function);
    }

    @Override
    public Set<K> createKeySet() {
      return removeOnlySet(backingSet());
    }

    @Override
    Collection<V> createValues() {
      return Collections2.transform(set, function);
    }

    @Override
    public int size() {
      return backingSet().size();
    }

    @Override
    public boolean containsKey(@CheckForNull Object key) {
      return backingSet().contains(key);
    }

    @Override
    @CheckForNull
    public V get(@CheckForNull Object key) {
      return getOrDefault(key, null);
    }

    @Override
    @CheckForNull
    public V getOrDefault(@CheckForNull Object key, @CheckForNull V defaultValue) {
      if (Collections2.safeContains(backingSet(), key)) {
        @SuppressWarnings("unchecked") // unsafe, but Javadoc warns about it
        K k = (K) key;
        return function.apply(k);
      } else {
        return defaultValue;
      }
    }

    @Override
    @CheckForNull
    public V remove(@CheckForNull Object key) {
      if (backingSet().remove(key)) {
        @SuppressWarnings("unchecked") // unsafe, but Javadoc warns about it
        K k = (K) key;
        return function.apply(k);
      } else {
        return null;
      }
    }

    @Override
    public void clear() {
      backingSet().clear();
    }

    @Override
    protected Set<Entry<K, V>> createEntrySet() {
      @WeakOuter
      class EntrySetImpl extends EntrySet<K, V> {
        @Override
        Map<K, V> map() {
          return AsMapView.this;
        }

        @Override
        public Iterator<Entry<K, V>> iterator() {
          return asMapEntryIterator(backingSet(), function);
        }
      }
      return new EntrySetImpl();
    }

    @Override
    public void forEach(BiConsumer<? super K, ? super V> action) {
      checkNotNull(action);
      // avoids allocation of entries
      backingSet().forEach(k -> action.accept(k, function.apply(k)));
    }
  }

  static <K extends @Nullable Object, V extends @Nullable Object>
      Iterator<Entry<K, V>> asMapEntryIterator(Set<K> set, final Function<? super K, V> function) {
    return new TransformedIterator<K, Entry<K, V>>(set.iterator()) {
      @Override
      Entry<K, V> transform(final K key) {
        return immutableEntry(key, function.apply(key));
      }
    };
  }

  private static class SortedAsMapView<K extends @Nullable Object, V extends @Nullable Object>
      extends AsMapView<K, V> implements SortedMap<K, V> {

    SortedAsMapView(SortedSet<K> set, Function<? super K, V> function) {
      super(set, function);
    }

    @Override
    SortedSet<K> backingSet() {
      return (SortedSet<K>) super.backingSet();
    }

    @Override
    @CheckForNull
    public Comparator<? super K> comparator() {
      return backingSet().comparator();
    }

    @Override
    public Set<K> keySet() {
      return removeOnlySortedSet(backingSet());
    }

    @Override
    public SortedMap<K, V> subMap(K fromKey, K toKey) {
      return asMap(backingSet().subSet(fromKey, toKey), function);
    }

    @Override
    public SortedMap<K, V> headMap(K toKey) {
      return asMap(backingSet().headSet(toKey), function);
    }

    @Override
    public SortedMap<K, V> tailMap(K fromKey) {
      return asMap(backingSet().tailSet(fromKey), function);
    }

    @Override
    public K firstKey() {
      return backingSet().first();
    }

    @Override
    public K lastKey() {
      return backingSet().last();
    }
  }

  @GwtIncompatible // NavigableMap
  private static final class NavigableAsMapView<
          K extends @Nullable Object, V extends @Nullable Object>
      extends AbstractNavigableMap<K, V> {
    /*
     * Using AbstractNavigableMap is simpler than extending SortedAsMapView and rewriting all the
     * NavigableMap methods.
     */

    private final NavigableSet<K> set;
    private final Function<? super K, V> function;

    NavigableAsMapView(NavigableSet<K> ks, Function<? super K, V> vFunction) {
      this.set = checkNotNull(ks);
      this.function = checkNotNull(vFunction);
    }

    @Override
    public NavigableMap<K, V> subMap(
        K fromKey, boolean fromInclusive, K toKey, boolean toInclusive) {
      return asMap(set.subSet(fromKey, fromInclusive, toKey, toInclusive), function);
    }

    @Override
    public NavigableMap<K, V> headMap(K toKey, boolean inclusive) {
      return asMap(set.headSet(toKey, inclusive), function);
    }

    @Override
    public NavigableMap<K, V> tailMap(K fromKey, boolean inclusive) {
      return asMap(set.tailSet(fromKey, inclusive), function);
    }

    @Override
    @CheckForNull
    public Comparator<? super K> comparator() {
      return set.comparator();
    }

    @Override
    @CheckForNull
    public V get(@CheckForNull Object key) {
      return getOrDefault(key, null);
    }

    @Override
    @CheckForNull
    public V getOrDefault(@CheckForNull Object key, @CheckForNull V defaultValue) {
      if (Collections2.safeContains(set, key)) {
        @SuppressWarnings("unchecked") // unsafe, but Javadoc warns about it
        K k = (K) key;
        return function.apply(k);
      } else {
        return defaultValue;
      }
    }

    @Override
    public void clear() {
      set.clear();
    }

    @Override
    Iterator<Entry<K, V>> entryIterator() {
      return asMapEntryIterator(set, function);
    }

    @Override
    Spliterator<Entry<K, V>> entrySpliterator() {
      return CollectSpliterators.map(set.spliterator(), e -> immutableEntry(e, function.apply(e)));
    }

    @Override
    public void forEach(BiConsumer<? super K, ? super V> action) {
      set.forEach(k -> action.accept(k, function.apply(k)));
    }

    @Override
    Iterator<Entry<K, V>> descendingEntryIterator() {
      return descendingMap().entrySet().iterator();
    }

    @Override
    public NavigableSet<K> navigableKeySet() {
      return removeOnlyNavigableSet(set);
    }

    @Override
    public int size() {
      return set.size();
    }

    @Override
    public NavigableMap<K, V> descendingMap() {
      return asMap(set.descendingSet(), function);
    }
  }

  private static <E extends @Nullable Object> Set<E> removeOnlySet(final Set<E> set) {
    return new ForwardingSet<E>() {
      @Override
      protected Set<E> delegate() {
        return set;
      }

      @Override
      public boolean add(E element) {
        throw new UnsupportedOperationException();
      }

      @Override
      public boolean addAll(Collection<? extends E> es) {
        throw new UnsupportedOperationException();
      }
    };
  }

  private static <E extends @Nullable Object> SortedSet<E> removeOnlySortedSet(
      final SortedSet<E> set) {
    return new ForwardingSortedSet<E>() {
      @Override
      protected SortedSet<E> delegate() {
        return set;
      }

      @Override
      public boolean add(E element) {
        throw new UnsupportedOperationException();
      }

      @Override
      public boolean addAll(Collection<? extends E> es) {
        throw new UnsupportedOperationException();
      }

      @Override
      public SortedSet<E> headSet(E toElement) {
        return removeOnlySortedSet(super.headSet(toElement));
      }

      @Override
      public SortedSet<E> subSet(E fromElement, E toElement) {
        return removeOnlySortedSet(super.subSet(fromElement, toElement));
      }

      @Override
      public SortedSet<E> tailSet(E fromElement) {
        return removeOnlySortedSet(super.tailSet(fromElement));
      }
    };
  }

  @GwtIncompatible // NavigableSet
  private static <E extends @Nullable Object> NavigableSet<E> removeOnlyNavigableSet(
      final NavigableSet<E> set) {
    return new ForwardingNavigableSet<E>() {
      @Override
      protected NavigableSet<E> delegate() {
        return set;
      }

      @Override
      public boolean add(E element) {
        throw new UnsupportedOperationException();
      }

      @Override
      public boolean addAll(Collection<? extends E> es) {
        throw new UnsupportedOperationException();
      }

      @Override
      public SortedSet<E> headSet(E toElement) {
        return removeOnlySortedSet(super.headSet(toElement));
      }

      @Override
      public NavigableSet<E> headSet(E toElement, boolean inclusive) {
        return removeOnlyNavigableSet(super.headSet(toElement, inclusive));
      }

      @Override
      public SortedSet<E> subSet(E fromElement, E toElement) {
        return removeOnlySortedSet(super.subSet(fromElement, toElement));
      }

      @Override
      public NavigableSet<E> subSet(
          E fromElement, boolean fromInclusive, E toElement, boolean toInclusive) {
        return removeOnlyNavigableSet(
            super.subSet(fromElement, fromInclusive, toElement, toInclusive));
      }

      @Override
      public SortedSet<E> tailSet(E fromElement) {
        return removeOnlySortedSet(super.tailSet(fromElement));
      }

      @Override
      public NavigableSet<E> tailSet(E fromElement, boolean inclusive) {
        return removeOnlyNavigableSet(super.tailSet(fromElement, inclusive));
      }

      @Override
      public NavigableSet<E> descendingSet() {
        return removeOnlyNavigableSet(super.descendingSet());
      }
    };
  }

  /**
   * Returns an immutable map whose keys are the distinct elements of {@code keys} and whose value
   * for each key was computed by {@code valueFunction}. The map's iteration order is the order of
   * the first appearance of each key in {@code keys}.
   *
   * <p>When there are multiple instances of a key in {@code keys}, it is unspecified whether {@code
   * valueFunction} will be applied to more than one instance of that key and, if it is, which
   * result will be mapped to that key in the returned map.
   *
   * <p>If {@code keys} is a {@link Set}, a live view can be obtained instead of a copy using {@link
   * Maps#asMap(Set, Function)}.
   *
   * @throws NullPointerException if any element of {@code keys} is {@code null}, or if {@code
   *     valueFunction} produces {@code null} for any key
   * @since 14.0
   */
  public static <K, V> ImmutableMap<K, V> toMap(
      Iterable<K> keys, Function<? super K, V> valueFunction) {
    return toMap(keys.iterator(), valueFunction);
  }

  /**
   * Returns an immutable map whose keys are the distinct elements of {@code keys} and whose value
   * for each key was computed by {@code valueFunction}. The map's iteration order is the order of
   * the first appearance of each key in {@code keys}.
   *
   * <p>When there are multiple instances of a key in {@code keys}, it is unspecified whether {@code
   * valueFunction} will be applied to more than one instance of that key and, if it is, which
   * result will be mapped to that key in the returned map.
   *
   * @throws NullPointerException if any element of {@code keys} is {@code null}, or if {@code
   *     valueFunction} produces {@code null} for any key
   * @since 14.0
   */
  public static <K, V> ImmutableMap<K, V> toMap(
      Iterator<K> keys, Function<? super K, V> valueFunction) {
    checkNotNull(valueFunction);
    ImmutableMap.Builder<K, V> builder = ImmutableMap.builder();
    while (keys.hasNext()) {
      K key = keys.next();
      builder.put(key, valueFunction.apply(key));
    }
    // Using buildKeepingLast() so as not to fail on duplicate keys
    return builder.buildKeepingLast();
  }

  /**
   * Returns a map with the given {@code values}, indexed by keys derived from those values. In
   * other words, each input value produces an entry in the map whose key is the result of applying
   * {@code keyFunction} to that value. These entries appear in the same order as the input values.
   * Example usage:
   *
   * <pre>{@code
   * Color red = new Color("red", 255, 0, 0);
   * ...
   * ImmutableSet<Color> allColors = ImmutableSet.of(red, green, blue);
   *
   * ImmutableMap<String, Color> colorForName =
   *     uniqueIndex(allColors, c -> c.toString());
   * assertThat(colorForName).containsEntry("red", red);
   * }</pre>
   *
   * <p>If your index may associate multiple values with each key, use {@link
   * Multimaps#index(Iterable, Function) Multimaps.index}.
   *
   * <p><b>Note:</b> on Java 8 and later, it is usually better to use streams. For example:
   *
   * <pre>{@code
   * import static com.google.common.collect.ImmutableMap.toImmutableMap;
   * ...
   * ImmutableMap<String, Color> colorForName =
   *     allColors.stream().collect(toImmutableMap(c -> c.toString(), c -> c));
   * }</pre>
   *
   * <p>Streams provide a more standard and flexible API and the lambdas make it clear what the keys
   * and values in the map are.
   *
   * @param values the values to use when constructing the {@code Map}
   * @param keyFunction the function used to produce the key for each value
   * @return a map mapping the result of evaluating the function {@code keyFunction} on each value
   *     in the input collection to that value
   * @throws IllegalArgumentException if {@code keyFunction} produces the same key for more than one
   *     value in the input collection
   * @throws NullPointerException if any element of {@code values} is {@code null}, or if {@code
   *     keyFunction} produces {@code null} for any value
   */
  @CanIgnoreReturnValue
  public static <K, V> ImmutableMap<K, V> uniqueIndex(
      Iterable<V> values, Function<? super V, K> keyFunction) {
    if (values instanceof Collection) {
      return uniqueIndex(
          values.iterator(),
          keyFunction,
          ImmutableMap.builderWithExpectedSize(((Collection<?>) values).size()));
    }
    return uniqueIndex(values.iterator(), keyFunction);
  }

  /**
   * Returns a map with the given {@code values}, indexed by keys derived from those values. In
   * other words, each input value produces an entry in the map whose key is the result of applying
   * {@code keyFunction} to that value. These entries appear in the same order as the input values.
   * Example usage:
   *
   * <pre>{@code
   * Color red = new Color("red", 255, 0, 0);
   * ...
   * Iterator<Color> allColors = ImmutableSet.of(red, green, blue).iterator();
   *
   * Map<String, Color> colorForName =
   *     uniqueIndex(allColors, toStringFunction());
   * assertThat(colorForName).containsEntry("red", red);
   * }</pre>
   *
   * <p>If your index may associate multiple values with each key, use {@link
   * Multimaps#index(Iterator, Function) Multimaps.index}.
   *
   * @param values the values to use when constructing the {@code Map}
   * @param keyFunction the function used to produce the key for each value
   * @return a map mapping the result of evaluating the function {@code keyFunction} on each value
   *     in the input collection to that value
   * @throws IllegalArgumentException if {@code keyFunction} produces the same key for more than one
   *     value in the input collection
   * @throws NullPointerException if any element of {@code values} is {@code null}, or if {@code
   *     keyFunction} produces {@code null} for any value
   * @since 10.0
   */
  @CanIgnoreReturnValue
  public static <K, V> ImmutableMap<K, V> uniqueIndex(
      Iterator<V> values, Function<? super V, K> keyFunction) {
    return uniqueIndex(values, keyFunction, ImmutableMap.builder());
  }

  private static <K, V> ImmutableMap<K, V> uniqueIndex(
      Iterator<V> values, Function<? super V, K> keyFunction, ImmutableMap.Builder<K, V> builder) {
    checkNotNull(keyFunction);
    while (values.hasNext()) {
      V value = values.next();
      builder.put(keyFunction.apply(value), value);
    }
    try {
      return builder.buildOrThrow();
    } catch (IllegalArgumentException duplicateKeys) {
      throw new IllegalArgumentException(
          duplicateKeys.getMessage()
              + ". To index multiple values under a key, use Multimaps.index.");
    }
  }

  /**
   * Creates an {@code ImmutableMap<String, String>} from a {@code Properties} instance. Properties
   * normally derive from {@code Map<Object, Object>}, but they typically contain strings, which is
   * awkward. This method lets you get a plain-old-{@code Map} out of a {@code Properties}.
   *
   * @param properties a {@code Properties} object to be converted
   * @return an immutable map containing all the entries in {@code properties}
   * @throws ClassCastException if any key in {@code properties} is not a {@code String}
   * @throws NullPointerException if any key or value in {@code properties} is null
   */
  @J2ktIncompatible
  @GwtIncompatible // java.util.Properties
  public static ImmutableMap<String, String> fromProperties(Properties properties) {
    ImmutableMap.Builder<String, String> builder = ImmutableMap.builder();

    for (Enumeration<?> e = properties.propertyNames(); e.hasMoreElements(); ) {
      /*
       * requireNonNull is safe because propertyNames contains only non-null elements.
       *
       * Accordingly, we have it annotated as returning `Enumeration<? extends Object>` in our
       * prototype checker's JDK. However, the checker still sees the return type as plain
       * `Enumeration<?>`, probably because of one of the following two bugs (and maybe those two
       * bugs are themselves just symptoms of the same underlying problem):
       *
       * https://github.com/typetools/checker-framework/issues/3030
       *
       * https://github.com/typetools/checker-framework/issues/3236
       */
      String key = (String) requireNonNull(e.nextElement());
      /*
       * requireNonNull is safe because the key came from propertyNames...
       *
       * ...except that it's possible for users to insert a string key with a non-string value, and
       * in that case, getProperty *will* return null.
       *
       * TODO(b/192002623): Handle that case: Either:
       *
       * - Skip non-string keys and values entirely, as proposed in the linked bug.
       *
       * - Throw ClassCastException instead of NullPointerException, as documented in the current
       *   Javadoc. (Note that we can't necessarily "just" change our call to `getProperty` to `get`
       *   because `get` does not consult the default properties.)
       */
      builder.put(key, requireNonNull(properties.getProperty(key)));
    }

    return builder.buildOrThrow();
  }

  /**
   * Returns an immutable map entry with the specified key and value. The {@link Entry#setValue}
   * operation throws an {@link UnsupportedOperationException}.
   *
   * <p>The returned entry is serializable.
   *
   * <p><b>Java 9 users:</b> consider using {@code java.util.Map.entry(key, value)} if the key and
   * value are non-null and the entry does not need to be serializable.
   *
   * @param key the key to be associated with the returned entry
   * @param value the value to be associated with the returned entry
   */
  @GwtCompatible(serializable = true)
  public static <K extends @Nullable Object, V extends @Nullable Object> Entry<K, V> immutableEntry(
      K key, V value) {
    return new ImmutableEntry<>(key, value);
  }

  /**
   * Returns an unmodifiable view of the specified set of entries. The {@link Entry#setValue}
   * operation throws an {@link UnsupportedOperationException}, as do any operations that would
   * modify the returned set.
   *
   * @param entrySet the entries for which to return an unmodifiable view
   * @return an unmodifiable view of the entries
   */
  static <K extends @Nullable Object, V extends @Nullable Object>
      Set<Entry<K, V>> unmodifiableEntrySet(Set<Entry<K, V>> entrySet) {
    return new UnmodifiableEntrySet<>(Collections.unmodifiableSet(entrySet));
  }

  /**
   * Returns an unmodifiable view of the specified map entry. The {@link Entry#setValue} operation
   * throws an {@link UnsupportedOperationException}. This also has the side effect of redefining
   * {@code equals} to comply with the Entry contract, to avoid a possible nefarious implementation
   * of equals.
   *
   * @param entry the entry for which to return an unmodifiable view
   * @return an unmodifiable view of the entry
   */
  static <K extends @Nullable Object, V extends @Nullable Object> Entry<K, V> unmodifiableEntry(
      final Entry<? extends K, ? extends V> entry) {
    checkNotNull(entry);
    return new AbstractMapEntry<K, V>() {
      @Override
      public K getKey() {
        return entry.getKey();
      }

      @Override
      public V getValue() {
        return entry.getValue();
      }
    };
  }

  static <K extends @Nullable Object, V extends @Nullable Object>
      UnmodifiableIterator<Entry<K, V>> unmodifiableEntryIterator(
          final Iterator<Entry<K, V>> entryIterator) {
    return new UnmodifiableIterator<Entry<K, V>>() {
      @Override
      public boolean hasNext() {
        return entryIterator.hasNext();
      }

      @Override
      public Entry<K, V> next() {
        return unmodifiableEntry(entryIterator.next());
      }
    };
  }

  /** The implementation of {@link Multimaps#unmodifiableEntries}. */
  static class UnmodifiableEntries<K extends @Nullable Object, V extends @Nullable Object>
      extends ForwardingCollection<Entry<K, V>> {
    private final Collection<Entry<K, V>> entries;

    UnmodifiableEntries(Collection<Entry<K, V>> entries) {
      this.entries = entries;
    }

    @Override
    protected Collection<Entry<K, V>> delegate() {
      return entries;
    }

    @Override
    public Iterator<Entry<K, V>> iterator() {
      return unmodifiableEntryIterator(entries.iterator());
    }

    // See java.util.Collections.UnmodifiableEntrySet for details on attacks.

    @Override
    public @Nullable Object[] toArray() {
      /*
       * standardToArray returns `@Nullable Object[]` rather than `Object[]` but because it can
       * be used with collections that may contain null. This collection never contains nulls, so we
       * could return `Object[]`. But this class is private and J2KT cannot change return types in
       * overrides, so we declare `@Nullable Object[]` as the return type.
       */
      return standardToArray();
    }

    @Override
    @SuppressWarnings("nullness") // b/192354773 in our checker affects toArray declarations
    public <T extends @Nullable Object> T[] toArray(T[] array) {
      return standardToArray(array);
    }
  }

  /** The implementation of {@link Maps#unmodifiableEntrySet(Set)}. */
  static class UnmodifiableEntrySet<K extends @Nullable Object, V extends @Nullable Object>
      extends UnmodifiableEntries<K, V> implements Set<Entry<K, V>> {
    UnmodifiableEntrySet(Set<Entry<K, V>> entries) {
      super(entries);
    }

    // See java.util.Collections.UnmodifiableEntrySet for details on attacks.

    @Override
    public boolean equals(@CheckForNull Object object) {
      return Sets.equalsImpl(this, object);
    }

    @Override
    public int hashCode() {
      return Sets.hashCodeImpl(this);
    }
  }

  /**
   * Returns a {@link Converter} that converts values using {@link BiMap#get bimap.get()}, and whose
   * inverse view converts values using {@link BiMap#inverse bimap.inverse()}{@code .get()}.
   *
   * <p>To use a plain {@link Map} as a {@link Function}, see {@link
   * com.google.common.base.Functions#forMap(Map)} or {@link
   * com.google.common.base.Functions#forMap(Map, Object)}.
   *
   * @since 16.0
   */
  public static <A, B> Converter<A, B> asConverter(final BiMap<A, B> bimap) {
    return new BiMapConverter<>(bimap);
  }

  private static final class BiMapConverter<A, B> extends Converter<A, B> implements Serializable {
    private final BiMap<A, B> bimap;

    BiMapConverter(BiMap<A, B> bimap) {
      this.bimap = checkNotNull(bimap);
    }

    @Override
    protected B doForward(A a) {
      return convert(bimap, a);
    }

    @Override
    protected A doBackward(B b) {
      return convert(bimap.inverse(), b);
    }

    private static <X, Y> Y convert(BiMap<X, Y> bimap, X input) {
      Y output = bimap.get(input);
      checkArgument(output != null, "No non-null mapping present for input: %s", input);
      return output;
    }

    @Override
    public boolean equals(@CheckForNull Object object) {
      if (object instanceof BiMapConverter) {
        BiMapConverter<?, ?> that = (BiMapConverter<?, ?>) object;
        return this.bimap.equals(that.bimap);
      }
      return false;
    }

    @Override
    public int hashCode() {
      return bimap.hashCode();
    }

    // There's really no good way to implement toString() without printing the entire BiMap, right?
    @Override
    public String toString() {
      return "Maps.asConverter(" + bimap + ")";
    }

    private static final long serialVersionUID = 0L;
  }

  /**
   * Returns a synchronized (thread-safe) bimap backed by the specified bimap. In order to guarantee
   * serial access, it is critical that <b>all</b> access to the backing bimap is accomplished
   * through the returned bimap.
   *
   * <p>It is imperative that the user manually synchronize on the returned map when accessing any
   * of its collection views:
   *
   * <pre>{@code
   * BiMap<Long, String> map = Maps.synchronizedBiMap(
   *     HashBiMap.<Long, String>create());
   * ...
   * Set<Long> set = map.keySet();  // Needn't be in synchronized block
   * ...
   * synchronized (map) {  // Synchronizing on map, not set!
   *   Iterator<Long> it = set.iterator(); // Must be in synchronized block
   *   while (it.hasNext()) {
   *     foo(it.next());
   *   }
   * }
   * }</pre>
   *
   * <p>Failure to follow this advice may result in non-deterministic behavior.
   *
   * <p>The returned bimap will be serializable if the specified bimap is serializable.
   *
   * @param bimap the bimap to be wrapped in a synchronized view
   * @return a synchronized view of the specified bimap
   */
  public static <K extends @Nullable Object, V extends @Nullable Object>
      BiMap<K, V> synchronizedBiMap(BiMap<K, V> bimap) {
    return Synchronized.biMap(bimap, null);
  }

  /**
   * Returns an unmodifiable view of the specified bimap. This method allows modules to provide
   * users with "read-only" access to internal bimaps. Query operations on the returned bimap "read
   * through" to the specified bimap, and attempts to modify the returned map, whether direct or via
   * its collection views, result in an {@code UnsupportedOperationException}.
   *
   * <p>The returned bimap will be serializable if the specified bimap is serializable.
   *
   * @param bimap the bimap for which an unmodifiable view is to be returned
   * @return an unmodifiable view of the specified bimap
   */
  public static <K extends @Nullable Object, V extends @Nullable Object>
      BiMap<K, V> unmodifiableBiMap(BiMap<? extends K, ? extends V> bimap) {
    return new UnmodifiableBiMap<>(bimap, null);
  }

  /**
   * @see Maps#unmodifiableBiMap(BiMap)
   */
  private static class UnmodifiableBiMap<K extends @Nullable Object, V extends @Nullable Object>
      extends ForwardingMap<K, V> implements BiMap<K, V>, Serializable {
    final Map<K, V> unmodifiableMap;
    final BiMap<? extends K, ? extends V> delegate;
    @RetainedWith @CheckForNull BiMap<V, K> inverse;
    @CheckForNull transient Set<V> values;

    UnmodifiableBiMap(BiMap<? extends K, ? extends V> delegate, @CheckForNull BiMap<V, K> inverse) {
      unmodifiableMap = Collections.unmodifiableMap(delegate);
      this.delegate = delegate;
      this.inverse = inverse;
    }

    @Override
    protected Map<K, V> delegate() {
      return unmodifiableMap;
    }

    @Override
    @CheckForNull
    public V forcePut(K key, V value) {
      throw new UnsupportedOperationException();
    }

    @Override
    public void replaceAll(BiFunction<? super K, ? super V, ? extends V> function) {
      throw new UnsupportedOperationException();
    }

    @Override
    @CheckForNull
    public V putIfAbsent(K key, V value) {
      throw new UnsupportedOperationException();
    }

    @Override
    public boolean remove(@Nullable Object key, @Nullable Object value) {
      throw new UnsupportedOperationException();
    }

    @Override
    public boolean replace(K key, V oldValue, V newValue) {
      throw new UnsupportedOperationException();
    }

    @Override
    @CheckForNull
    public V replace(K key, V value) {
      throw new UnsupportedOperationException();
    }

    @Override
    public V computeIfAbsent(
        K key, java.util.function.Function<? super K, ? extends V> mappingFunction) {
      throw new UnsupportedOperationException();
    }

    @Override
    public V computeIfPresent(
        K key, BiFunction<? super K, ? super V, ? extends V> remappingFunction) {
      throw new UnsupportedOperationException();
    }

    @Override
    public V compute(
        K key, BiFunction<? super K, ? super @Nullable V, ? extends V> remappingFunction) {
      throw new UnsupportedOperationException();
    }

    @Override
    public V merge(
        K key, V value, BiFunction<? super V, ? super V, ? extends V> remappingFunction) {
      throw new UnsupportedOperationException();
    }

    @Override
    public BiMap<V, K> inverse() {
      BiMap<V, K> result = inverse;
      return (result == null)
          ? inverse = new UnmodifiableBiMap<>(delegate.inverse(), this)
          : result;
    }

    @Override
    public Set<V> values() {
      Set<V> result = values;
      return (result == null) ? values = Collections.unmodifiableSet(delegate.values()) : result;
    }

    private static final long serialVersionUID = 0;
  }

  /**
   * Returns a view of a map where each value is transformed by a function. All other properties of
   * the map, such as iteration order, are left intact. For example, the code:
   *
   * <pre>{@code
   * Map<String, Integer> map = ImmutableMap.of("a", 4, "b", 9);
   * Function<Integer, Double> sqrt =
   *     new Function<Integer, Double>() {
   *       public Double apply(Integer in) {
   *         return Math.sqrt((int) in);
   *       }
   *     };
   * Map<String, Double> transformed = Maps.transformValues(map, sqrt);
   * System.out.println(transformed);
   * }</pre>
   *
   * ... prints {@code {a=2.0, b=3.0}}.
   *
   * <p>Changes in the underlying map are reflected in this view. Conversely, this view supports
   * removal operations, and these are reflected in the underlying map.
   *
   * <p>It's acceptable for the underlying map to contain null keys, and even null values provided
   * that the function is capable of accepting null input. The transformed map might contain null
   * values, if the function sometimes gives a null result.
   *
   * <p>The returned map is not thread-safe or serializable, even if the underlying map is.
   *
   * <p>The function is applied lazily, invoked when needed. This is necessary for the returned map
   * to be a view, but it means that the function will be applied many times for bulk operations
   * like {@link Map#containsValue} and {@code Map.toString()}. For this to perform well, {@code
   * function} should be fast. To avoid lazy evaluation when the returned map doesn't need to be a
   * view, copy the returned map into a new map of your choosing.
   */
  public static <
          K extends @Nullable Object, V1 extends @Nullable Object, V2 extends @Nullable Object>
      Map<K, V2> transformValues(Map<K, V1> fromMap, Function<? super V1, V2> function) {
    return transformEntries(fromMap, asEntryTransformer(function));
  }

  /**
   * Returns a view of a sorted map where each value is transformed by a function. All other
   * properties of the map, such as iteration order, are left intact. For example, the code:
   *
   * <pre>{@code
   * SortedMap<String, Integer> map = ImmutableSortedMap.of("a", 4, "b", 9);
   * Function<Integer, Double> sqrt =
   *     new Function<Integer, Double>() {
   *       public Double apply(Integer in) {
   *         return Math.sqrt((int) in);
   *       }
   *     };
   * SortedMap<String, Double> transformed =
   *      Maps.transformValues(map, sqrt);
   * System.out.println(transformed);
   * }</pre>
   *
   * ... prints {@code {a=2.0, b=3.0}}.
   *
   * <p>Changes in the underlying map are reflected in this view. Conversely, this view supports
   * removal operations, and these are reflected in the underlying map.
   *
   * <p>It's acceptable for the underlying map to contain null keys, and even null values provided
   * that the function is capable of accepting null input. The transformed map might contain null
   * values, if the function sometimes gives a null result.
   *
   * <p>The returned map is not thread-safe or serializable, even if the underlying map is.
   *
   * <p>The function is applied lazily, invoked when needed. This is necessary for the returned map
   * to be a view, but it means that the function will be applied many times for bulk operations
   * like {@link Map#containsValue} and {@code Map.toString()}. For this to perform well, {@code
   * function} should be fast. To avoid lazy evaluation when the returned map doesn't need to be a
   * view, copy the returned map into a new map of your choosing.
   *
   * @since 11.0
   */
  public static <
          K extends @Nullable Object, V1 extends @Nullable Object, V2 extends @Nullable Object>
      SortedMap<K, V2> transformValues(
          SortedMap<K, V1> fromMap, Function<? super V1, V2> function) {
    return transformEntries(fromMap, asEntryTransformer(function));
  }

  /**
   * Returns a view of a navigable map where each value is transformed by a function. All other
   * properties of the map, such as iteration order, are left intact. For example, the code:
   *
   * <pre>{@code
   * NavigableMap<String, Integer> map = Maps.newTreeMap();
   * map.put("a", 4);
   * map.put("b", 9);
   * Function<Integer, Double> sqrt =
   *     new Function<Integer, Double>() {
   *       public Double apply(Integer in) {
   *         return Math.sqrt((int) in);
   *       }
   *     };
   * NavigableMap<String, Double> transformed =
   *      Maps.transformNavigableValues(map, sqrt);
   * System.out.println(transformed);
   * }</pre>
   *
   * ... prints {@code {a=2.0, b=3.0}}.
   *
   * <p>Changes in the underlying map are reflected in this view. Conversely, this view supports
   * removal operations, and these are reflected in the underlying map.
   *
   * <p>It's acceptable for the underlying map to contain null keys, and even null values provided
   * that the function is capable of accepting null input. The transformed map might contain null
   * values, if the function sometimes gives a null result.
   *
   * <p>The returned map is not thread-safe or serializable, even if the underlying map is.
   *
   * <p>The function is applied lazily, invoked when needed. This is necessary for the returned map
   * to be a view, but it means that the function will be applied many times for bulk operations
   * like {@link Map#containsValue} and {@code Map.toString()}. For this to perform well, {@code
   * function} should be fast. To avoid lazy evaluation when the returned map doesn't need to be a
   * view, copy the returned map into a new map of your choosing.
   *
   * @since 13.0
   */
  @GwtIncompatible // NavigableMap
  public static <
          K extends @Nullable Object, V1 extends @Nullable Object, V2 extends @Nullable Object>
      NavigableMap<K, V2> transformValues(
          NavigableMap<K, V1> fromMap, Function<? super V1, V2> function) {
    return transformEntries(fromMap, asEntryTransformer(function));
  }

  /**
   * Returns a view of a map whose values are derived from the original map's entries. In contrast
   * to {@link #transformValues}, this method's entry-transformation logic may depend on the key as
   * well as the value.
   *
   * <p>All other properties of the transformed map, such as iteration order, are left intact. For
   * example, the code:
   *
   * <pre>{@code
   * Map<String, Boolean> options =
   *     ImmutableMap.of("verbose", true, "sort", false);
   * EntryTransformer<String, Boolean, String> flagPrefixer =
   *     new EntryTransformer<String, Boolean, String>() {
   *       public String transformEntry(String key, Boolean value) {
   *         return value ? key : "no" + key;
   *       }
   *     };
   * Map<String, String> transformed =
   *     Maps.transformEntries(options, flagPrefixer);
   * System.out.println(transformed);
   * }</pre>
   *
   * ... prints {@code {verbose=verbose, sort=nosort}}.
   *
   * <p>Changes in the underlying map are reflected in this view. Conversely, this view supports
   * removal operations, and these are reflected in the underlying map.
   *
   * <p>It's acceptable for the underlying map to contain null keys and null values provided that
   * the transformer is capable of accepting null inputs. The transformed map might contain null
   * values if the transformer sometimes gives a null result.
   *
   * <p>The returned map is not thread-safe or serializable, even if the underlying map is.
   *
   * <p>The transformer is applied lazily, invoked when needed. This is necessary for the returned
   * map to be a view, but it means that the transformer will be applied many times for bulk
   * operations like {@link Map#containsValue} and {@link Object#toString}. For this to perform
   * well, {@code transformer} should be fast. To avoid lazy evaluation when the returned map
   * doesn't need to be a view, copy the returned map into a new map of your choosing.
   *
   * <p><b>Warning:</b> This method assumes that for any instance {@code k} of {@code
   * EntryTransformer} key type {@code K}, {@code k.equals(k2)} implies that {@code k2} is also of
   * type {@code K}. Using an {@code EntryTransformer} key type for which this may not hold, such as
   * {@code ArrayList}, may risk a {@code ClassCastException} when calling methods on the
   * transformed map.
   *
   * @since 7.0
   */
  public static <
          K extends @Nullable Object, V1 extends @Nullable Object, V2 extends @Nullable Object>
      Map<K, V2> transformEntries(
          Map<K, V1> fromMap, EntryTransformer<? super K, ? super V1, V2> transformer) {
    return new TransformedEntriesMap<>(fromMap, transformer);
  }

  /**
   * Returns a view of a sorted map whose values are derived from the original sorted map's entries.
   * In contrast to {@link #transformValues}, this method's entry-transformation logic may depend on
   * the key as well as the value.
   *
   * <p>All other properties of the transformed map, such as iteration order, are left intact. For
   * example, the code:
   *
   * <pre>{@code
   * Map<String, Boolean> options =
   *     ImmutableSortedMap.of("verbose", true, "sort", false);
   * EntryTransformer<String, Boolean, String> flagPrefixer =
   *     new EntryTransformer<String, Boolean, String>() {
   *       public String transformEntry(String key, Boolean value) {
   *         return value ? key : "yes" + key;
   *       }
   *     };
   * SortedMap<String, String> transformed =
   *     Maps.transformEntries(options, flagPrefixer);
   * System.out.println(transformed);
   * }</pre>
   *
   * ... prints {@code {sort=yessort, verbose=verbose}}.
   *
   * <p>Changes in the underlying map are reflected in this view. Conversely, this view supports
   * removal operations, and these are reflected in the underlying map.
   *
   * <p>It's acceptable for the underlying map to contain null keys and null values provided that
   * the transformer is capable of accepting null inputs. The transformed map might contain null
   * values if the transformer sometimes gives a null result.
   *
   * <p>The returned map is not thread-safe or serializable, even if the underlying map is.
   *
   * <p>The transformer is applied lazily, invoked when needed. This is necessary for the returned
   * map to be a view, but it means that the transformer will be applied many times for bulk
   * operations like {@link Map#containsValue} and {@link Object#toString}. For this to perform
   * well, {@code transformer} should be fast. To avoid lazy evaluation when the returned map
   * doesn't need to be a view, copy the returned map into a new map of your choosing.
   *
   * <p><b>Warning:</b> This method assumes that for any instance {@code k} of {@code
   * EntryTransformer} key type {@code K}, {@code k.equals(k2)} implies that {@code k2} is also of
   * type {@code K}. Using an {@code EntryTransformer} key type for which this may not hold, such as
   * {@code ArrayList}, may risk a {@code ClassCastException} when calling methods on the
   * transformed map.
   *
   * @since 11.0
   */
  public static <
          K extends @Nullable Object, V1 extends @Nullable Object, V2 extends @Nullable Object>
      SortedMap<K, V2> transformEntries(
          SortedMap<K, V1> fromMap, EntryTransformer<? super K, ? super V1, V2> transformer) {
    return new TransformedEntriesSortedMap<>(fromMap, transformer);
  }

  /**
   * Returns a view of a navigable map whose values are derived from the original navigable map's
   * entries. In contrast to {@link #transformValues}, this method's entry-transformation logic may
   * depend on the key as well as the value.
   *
   * <p>All other properties of the transformed map, such as iteration order, are left intact. For
   * example, the code:
   *
   * <pre>{@code
   * NavigableMap<String, Boolean> options = Maps.newTreeMap();
   * options.put("verbose", false);
   * options.put("sort", true);
   * EntryTransformer<String, Boolean, String> flagPrefixer =
   *     new EntryTransformer<String, Boolean, String>() {
   *       public String transformEntry(String key, Boolean value) {
   *         return value ? key : ("yes" + key);
   *       }
   *     };
   * NavigableMap<String, String> transformed =
   *     LabsMaps.transformNavigableEntries(options, flagPrefixer);
   * System.out.println(transformed);
   * }</pre>
   *
   * ... prints {@code {sort=yessort, verbose=verbose}}.
   *
   * <p>Changes in the underlying map are reflected in this view. Conversely, this view supports
   * removal operations, and these are reflected in the underlying map.
   *
   * <p>It's acceptable for the underlying map to contain null keys and null values provided that
   * the transformer is capable of accepting null inputs. The transformed map might contain null
   * values if the transformer sometimes gives a null result.
   *
   * <p>The returned map is not thread-safe or serializable, even if the underlying map is.
   *
   * <p>The transformer is applied lazily, invoked when needed. This is necessary for the returned
   * map to be a view, but it means that the transformer will be applied many times for bulk
   * operations like {@link Map#containsValue} and {@link Object#toString}. For this to perform
   * well, {@code transformer} should be fast. To avoid lazy evaluation when the returned map
   * doesn't need to be a view, copy the returned map into a new map of your choosing.
   *
   * <p><b>Warning:</b> This method assumes that for any instance {@code k} of {@code
   * EntryTransformer} key type {@code K}, {@code k.equals(k2)} implies that {@code k2} is also of
   * type {@code K}. Using an {@code EntryTransformer} key type for which this may not hold, such as
   * {@code ArrayList}, may risk a {@code ClassCastException} when calling methods on the
   * transformed map.
   *
   * @since 13.0
   */
  @GwtIncompatible // NavigableMap
  public static <
          K extends @Nullable Object, V1 extends @Nullable Object, V2 extends @Nullable Object>
      NavigableMap<K, V2> transformEntries(
          NavigableMap<K, V1> fromMap, EntryTransformer<? super K, ? super V1, V2> transformer) {
    return new TransformedEntriesNavigableMap<>(fromMap, transformer);
  }

  /**
   * A transformation of the value of a key-value pair, using both key and value as inputs. To apply
   * the transformation to a map, use {@link Maps#transformEntries(Map, EntryTransformer)}.
   *
   * @param <K> the key type of the input and output entries
   * @param <V1> the value type of the input entry
   * @param <V2> the value type of the output entry
   * @since 7.0
   */
  @FunctionalInterface
  public interface EntryTransformer<
      K extends @Nullable Object, V1 extends @Nullable Object, V2 extends @Nullable Object> {
    /**
     * Determines an output value based on a key-value pair. This method is <i>generally
     * expected</i>, but not absolutely required, to have the following properties:
     *
     * <ul>
     *   <li>Its execution does not cause any observable side effects.
     *   <li>The computation is <i>consistent with equals</i>; that is, {@link Objects#equal
     *       Objects.equal}{@code (k1, k2) &&} {@link Objects#equal}{@code (v1, v2)} implies that
     *       {@code Objects.equal(transformer.transform(k1, v1), transformer.transform(k2, v2))}.
     * </ul>
     *
     * @throws NullPointerException if the key or value is null and this transformer does not accept
     *     null arguments
     */
<<<<<<< HEAD
    V2 transformEntry(K key, V1 value);
=======
    @ParametricNullness
    V2 transformEntry(@ParametricNullness K key, @ParametricNullness V1 value);
>>>>>>> 28ee96ff
  }

  /** Views a function as an entry transformer that ignores the entry key. */
  static <K extends @Nullable Object, V1 extends @Nullable Object, V2 extends @Nullable Object>
      EntryTransformer<K, V1, V2> asEntryTransformer(final Function<? super V1, V2> function) {
    checkNotNull(function);
    return new EntryTransformer<K, V1, V2>() {
      @Override
      public V2 transformEntry(K key, V1 value) {
        return function.apply(value);
      }
    };
  }

  static <K extends @Nullable Object, V1 extends @Nullable Object, V2 extends @Nullable Object>
      Function<V1, V2> asValueToValueFunction(
          final EntryTransformer<? super K, V1, V2> transformer, final K key) {
    checkNotNull(transformer);
    return new Function<V1, V2>() {
      @Override
      public V2 apply(V1 v1) {
        return transformer.transformEntry(key, v1);
      }
    };
  }

  /** Views an entry transformer as a function from {@code Entry} to values. */
  static <K extends @Nullable Object, V1 extends @Nullable Object, V2 extends @Nullable Object>
      Function<Entry<K, V1>, V2> asEntryToValueFunction(
          final EntryTransformer<? super K, ? super V1, V2> transformer) {
    checkNotNull(transformer);
    return new Function<Entry<K, V1>, V2>() {
      @Override
      public V2 apply(Entry<K, V1> entry) {
        return transformer.transformEntry(entry.getKey(), entry.getValue());
      }
    };
  }

  /** Returns a view of an entry transformed by the specified transformer. */
  static <V2 extends @Nullable Object, K extends @Nullable Object, V1 extends @Nullable Object>
      Entry<K, V2> transformEntry(
          final EntryTransformer<? super K, ? super V1, V2> transformer, final Entry<K, V1> entry) {
    checkNotNull(transformer);
    checkNotNull(entry);
    return new AbstractMapEntry<K, V2>() {
      @Override
      public K getKey() {
        return entry.getKey();
      }

      @Override
      public V2 getValue() {
        return transformer.transformEntry(entry.getKey(), entry.getValue());
      }
    };
  }

  /** Views an entry transformer as a function from entries to entries. */
  static <K extends @Nullable Object, V1 extends @Nullable Object, V2 extends @Nullable Object>
      Function<Entry<K, V1>, Entry<K, V2>> asEntryToEntryFunction(
          final EntryTransformer<? super K, ? super V1, V2> transformer) {
    checkNotNull(transformer);
    return new Function<Entry<K, V1>, Entry<K, V2>>() {
      @Override
      public Entry<K, V2> apply(final Entry<K, V1> entry) {
        return transformEntry(transformer, entry);
      }
    };
  }

  static class TransformedEntriesMap<
          K extends @Nullable Object, V1 extends @Nullable Object, V2 extends @Nullable Object>
      extends IteratorBasedAbstractMap<K, V2> {
    final Map<K, V1> fromMap;
    final EntryTransformer<? super K, ? super V1, V2> transformer;

    TransformedEntriesMap(
        Map<K, V1> fromMap, EntryTransformer<? super K, ? super V1, V2> transformer) {
      this.fromMap = checkNotNull(fromMap);
      this.transformer = checkNotNull(transformer);
    }

    @Override
    public int size() {
      return fromMap.size();
    }

    @Override
    public boolean containsKey(@CheckForNull Object key) {
      return fromMap.containsKey(key);
    }

    @Override
    @CheckForNull
    public V2 get(@CheckForNull Object key) {
      return getOrDefault(key, null);
    }

    // safe as long as the user followed the <b>Warning</b> in the javadoc
    @SuppressWarnings("unchecked")
    @Override
    @CheckForNull
    public V2 getOrDefault(@CheckForNull Object key, @CheckForNull V2 defaultValue) {
      V1 value = fromMap.get(key);
      if (value != null || fromMap.containsKey(key)) {
        // The cast is safe because of the containsKey check.
        return transformer.transformEntry((K) key, uncheckedCastNullableTToT(value));
      }
      return defaultValue;
    }

    // safe as long as the user followed the <b>Warning</b> in the javadoc
    @SuppressWarnings("unchecked")
    @Override
    @CheckForNull
    public V2 remove(@CheckForNull Object key) {
      return fromMap.containsKey(key)
          // The cast is safe because of the containsKey check.
          ? transformer.transformEntry((K) key, uncheckedCastNullableTToT(fromMap.remove(key)))
          : null;
    }

    @Override
    public void clear() {
      fromMap.clear();
    }

    @Override
    public Set<K> keySet() {
      return fromMap.keySet();
    }

    @Override
    Iterator<Entry<K, V2>> entryIterator() {
      return Iterators.transform(
          fromMap.entrySet().iterator(), Maps.<K, V1, V2>asEntryToEntryFunction(transformer));
    }

    @Override
    Spliterator<Entry<K, V2>> entrySpliterator() {
      return CollectSpliterators.map(
          fromMap.entrySet().spliterator(), Maps.<K, V1, V2>asEntryToEntryFunction(transformer));
    }

    @Override
    public void forEach(BiConsumer<? super K, ? super V2> action) {
      checkNotNull(action);
      // avoids creating new Entry<K, V2> objects
      fromMap.forEach((k, v1) -> action.accept(k, transformer.transformEntry(k, v1)));
    }

    @Override
    public Collection<V2> values() {
      return new Values<>(this);
    }
  }

  static class TransformedEntriesSortedMap<
          K extends @Nullable Object, V1 extends @Nullable Object, V2 extends @Nullable Object>
      extends TransformedEntriesMap<K, V1, V2> implements SortedMap<K, V2> {

    protected SortedMap<K, V1> fromMap() {
      return (SortedMap<K, V1>) fromMap;
    }

    TransformedEntriesSortedMap(
        SortedMap<K, V1> fromMap, EntryTransformer<? super K, ? super V1, V2> transformer) {
      super(fromMap, transformer);
    }

    @Override
    @CheckForNull
    public Comparator<? super K> comparator() {
      return fromMap().comparator();
    }

    @Override
    public K firstKey() {
      return fromMap().firstKey();
    }

    @Override
    public SortedMap<K, V2> headMap(K toKey) {
      return transformEntries(fromMap().headMap(toKey), transformer);
    }

    @Override
    public K lastKey() {
      return fromMap().lastKey();
    }

    @Override
    public SortedMap<K, V2> subMap(K fromKey, K toKey) {
      return transformEntries(fromMap().subMap(fromKey, toKey), transformer);
    }

    @Override
    public SortedMap<K, V2> tailMap(K fromKey) {
      return transformEntries(fromMap().tailMap(fromKey), transformer);
    }
  }

  @GwtIncompatible // NavigableMap
  private static class TransformedEntriesNavigableMap<
          K extends @Nullable Object, V1 extends @Nullable Object, V2 extends @Nullable Object>
      extends TransformedEntriesSortedMap<K, V1, V2> implements NavigableMap<K, V2> {

    TransformedEntriesNavigableMap(
        NavigableMap<K, V1> fromMap, EntryTransformer<? super K, ? super V1, V2> transformer) {
      super(fromMap, transformer);
    }

    @Override
    @CheckForNull
    public Entry<K, V2> ceilingEntry(K key) {
      return transformEntry(fromMap().ceilingEntry(key));
    }

    @Override
    @CheckForNull
    public K ceilingKey(K key) {
      return fromMap().ceilingKey(key);
    }

    @Override
    public NavigableSet<K> descendingKeySet() {
      return fromMap().descendingKeySet();
    }

    @Override
    public NavigableMap<K, V2> descendingMap() {
      return transformEntries(fromMap().descendingMap(), transformer);
    }

    @Override
    @CheckForNull
    public Entry<K, V2> firstEntry() {
      return transformEntry(fromMap().firstEntry());
    }

    @Override
    @CheckForNull
    public Entry<K, V2> floorEntry(K key) {
      return transformEntry(fromMap().floorEntry(key));
    }

    @Override
    @CheckForNull
    public K floorKey(K key) {
      return fromMap().floorKey(key);
    }

    @Override
    public NavigableMap<K, V2> headMap(K toKey) {
      return headMap(toKey, false);
    }

    @Override
    public NavigableMap<K, V2> headMap(K toKey, boolean inclusive) {
      return transformEntries(fromMap().headMap(toKey, inclusive), transformer);
    }

    @Override
    @CheckForNull
    public Entry<K, V2> higherEntry(K key) {
      return transformEntry(fromMap().higherEntry(key));
    }

    @Override
    @CheckForNull
    public K higherKey(K key) {
      return fromMap().higherKey(key);
    }

    @Override
    @CheckForNull
    public Entry<K, V2> lastEntry() {
      return transformEntry(fromMap().lastEntry());
    }

    @Override
    @CheckForNull
    public Entry<K, V2> lowerEntry(K key) {
      return transformEntry(fromMap().lowerEntry(key));
    }

    @Override
    @CheckForNull
    public K lowerKey(K key) {
      return fromMap().lowerKey(key);
    }

    @Override
    public NavigableSet<K> navigableKeySet() {
      return fromMap().navigableKeySet();
    }

    @Override
    @CheckForNull
    public Entry<K, V2> pollFirstEntry() {
      return transformEntry(fromMap().pollFirstEntry());
    }

    @Override
    @CheckForNull
    public Entry<K, V2> pollLastEntry() {
      return transformEntry(fromMap().pollLastEntry());
    }

    @Override
    public NavigableMap<K, V2> subMap(
        K fromKey, boolean fromInclusive, K toKey, boolean toInclusive) {
      return transformEntries(
          fromMap().subMap(fromKey, fromInclusive, toKey, toInclusive), transformer);
    }

    @Override
    public NavigableMap<K, V2> subMap(K fromKey, K toKey) {
      return subMap(fromKey, true, toKey, false);
    }

    @Override
    public NavigableMap<K, V2> tailMap(K fromKey) {
      return tailMap(fromKey, true);
    }

    @Override
    public NavigableMap<K, V2> tailMap(K fromKey, boolean inclusive) {
      return transformEntries(fromMap().tailMap(fromKey, inclusive), transformer);
    }

    @CheckForNull
    private Entry<K, V2> transformEntry(@CheckForNull Entry<K, V1> entry) {
      return (entry == null) ? null : Maps.transformEntry(transformer, entry);
    }

    @Override
    protected NavigableMap<K, V1> fromMap() {
      return (NavigableMap<K, V1>) super.fromMap();
    }
  }

  static <K extends @Nullable Object> Predicate<Entry<K, ?>> keyPredicateOnEntries(
      Predicate<? super K> keyPredicate) {
    return compose(keyPredicate, Maps.<K>keyFunction());
  }

  static <V extends @Nullable Object> Predicate<Entry<?, V>> valuePredicateOnEntries(
      Predicate<? super V> valuePredicate) {
    return compose(valuePredicate, Maps.<V>valueFunction());
  }

  /**
   * Returns a map containing the mappings in {@code unfiltered} whose keys satisfy a predicate. The
   * returned map is a live view of {@code unfiltered}; changes to one affect the other.
   *
   * <p>The resulting map's {@code keySet()}, {@code entrySet()}, and {@code values()} views have
   * iterators that don't support {@code remove()}, but all other methods are supported by the map
   * and its views. When given a key that doesn't satisfy the predicate, the map's {@code put()} and
   * {@code putAll()} methods throw an {@link IllegalArgumentException}.
   *
   * <p>When methods such as {@code removeAll()} and {@code clear()} are called on the filtered map
   * or its views, only mappings whose keys satisfy the filter will be removed from the underlying
   * map.
   *
   * <p>The returned map isn't threadsafe or serializable, even if {@code unfiltered} is.
   *
   * <p>Many of the filtered map's methods, such as {@code size()}, iterate across every key/value
   * mapping in the underlying map and determine which satisfy the filter. When a live view is
   * <i>not</i> needed, it may be faster to copy the filtered map and use the copy.
   *
   * <p><b>Warning:</b> {@code keyPredicate} must be <i>consistent with equals</i>, as documented at
   * {@link Predicate#apply}. Do not provide a predicate such as {@code
   * Predicates.instanceOf(ArrayList.class)}, which is inconsistent with equals.
   */
  public static <K extends @Nullable Object, V extends @Nullable Object> Map<K, V> filterKeys(
      Map<K, V> unfiltered, final Predicate<? super K> keyPredicate) {
    checkNotNull(keyPredicate);
    Predicate<Entry<K, ?>> entryPredicate = keyPredicateOnEntries(keyPredicate);
    return (unfiltered instanceof AbstractFilteredMap)
        ? filterFiltered((AbstractFilteredMap<K, V>) unfiltered, entryPredicate)
        : new FilteredKeyMap<K, V>(checkNotNull(unfiltered), keyPredicate, entryPredicate);
  }

  /**
   * Returns a sorted map containing the mappings in {@code unfiltered} whose keys satisfy a
   * predicate. The returned map is a live view of {@code unfiltered}; changes to one affect the
   * other.
   *
   * <p>The resulting map's {@code keySet()}, {@code entrySet()}, and {@code values()} views have
   * iterators that don't support {@code remove()}, but all other methods are supported by the map
   * and its views. When given a key that doesn't satisfy the predicate, the map's {@code put()} and
   * {@code putAll()} methods throw an {@link IllegalArgumentException}.
   *
   * <p>When methods such as {@code removeAll()} and {@code clear()} are called on the filtered map
   * or its views, only mappings whose keys satisfy the filter will be removed from the underlying
   * map.
   *
   * <p>The returned map isn't threadsafe or serializable, even if {@code unfiltered} is.
   *
   * <p>Many of the filtered map's methods, such as {@code size()}, iterate across every key/value
   * mapping in the underlying map and determine which satisfy the filter. When a live view is
   * <i>not</i> needed, it may be faster to copy the filtered map and use the copy.
   *
   * <p><b>Warning:</b> {@code keyPredicate} must be <i>consistent with equals</i>, as documented at
   * {@link Predicate#apply}. Do not provide a predicate such as {@code
   * Predicates.instanceOf(ArrayList.class)}, which is inconsistent with equals.
   *
   * @since 11.0
   */
  public static <K extends @Nullable Object, V extends @Nullable Object> SortedMap<K, V> filterKeys(
      SortedMap<K, V> unfiltered, final Predicate<? super K> keyPredicate) {
    // TODO(lowasser): Return a subclass of Maps.FilteredKeyMap for slightly better
    // performance.
    return filterEntries(unfiltered, Maps.<K>keyPredicateOnEntries(keyPredicate));
  }

  /**
   * Returns a navigable map containing the mappings in {@code unfiltered} whose keys satisfy a
   * predicate. The returned map is a live view of {@code unfiltered}; changes to one affect the
   * other.
   *
   * <p>The resulting map's {@code keySet()}, {@code entrySet()}, and {@code values()} views have
   * iterators that don't support {@code remove()}, but all other methods are supported by the map
   * and its views. When given a key that doesn't satisfy the predicate, the map's {@code put()} and
   * {@code putAll()} methods throw an {@link IllegalArgumentException}.
   *
   * <p>When methods such as {@code removeAll()} and {@code clear()} are called on the filtered map
   * or its views, only mappings whose keys satisfy the filter will be removed from the underlying
   * map.
   *
   * <p>The returned map isn't threadsafe or serializable, even if {@code unfiltered} is.
   *
   * <p>Many of the filtered map's methods, such as {@code size()}, iterate across every key/value
   * mapping in the underlying map and determine which satisfy the filter. When a live view is
   * <i>not</i> needed, it may be faster to copy the filtered map and use the copy.
   *
   * <p><b>Warning:</b> {@code keyPredicate} must be <i>consistent with equals</i>, as documented at
   * {@link Predicate#apply}. Do not provide a predicate such as {@code
   * Predicates.instanceOf(ArrayList.class)}, which is inconsistent with equals.
   *
   * @since 14.0
   */
  @GwtIncompatible // NavigableMap
  public static <K extends @Nullable Object, V extends @Nullable Object>
      NavigableMap<K, V> filterKeys(
          NavigableMap<K, V> unfiltered, final Predicate<? super K> keyPredicate) {
    // TODO(lowasser): Return a subclass of Maps.FilteredKeyMap for slightly better
    // performance.
    return filterEntries(unfiltered, Maps.<K>keyPredicateOnEntries(keyPredicate));
  }

  /**
   * Returns a bimap containing the mappings in {@code unfiltered} whose keys satisfy a predicate.
   * The returned bimap is a live view of {@code unfiltered}; changes to one affect the other.
   *
   * <p>The resulting bimap's {@code keySet()}, {@code entrySet()}, and {@code values()} views have
   * iterators that don't support {@code remove()}, but all other methods are supported by the bimap
   * and its views. When given a key that doesn't satisfy the predicate, the bimap's {@code put()},
   * {@code forcePut()} and {@code putAll()} methods throw an {@link IllegalArgumentException}.
   *
   * <p>When methods such as {@code removeAll()} and {@code clear()} are called on the filtered
   * bimap or its views, only mappings that satisfy the filter will be removed from the underlying
   * bimap.
   *
   * <p>The returned bimap isn't threadsafe or serializable, even if {@code unfiltered} is.
   *
   * <p>Many of the filtered bimap's methods, such as {@code size()}, iterate across every key in
   * the underlying bimap and determine which satisfy the filter. When a live view is <i>not</i>
   * needed, it may be faster to copy the filtered bimap and use the copy.
   *
   * <p><b>Warning:</b> {@code entryPredicate} must be <i>consistent with equals </i>, as documented
   * at {@link Predicate#apply}.
   *
   * @since 14.0
   */
  public static <K extends @Nullable Object, V extends @Nullable Object> BiMap<K, V> filterKeys(
      BiMap<K, V> unfiltered, final Predicate<? super K> keyPredicate) {
    checkNotNull(keyPredicate);
    return filterEntries(unfiltered, Maps.<K>keyPredicateOnEntries(keyPredicate));
  }

  /**
   * Returns a map containing the mappings in {@code unfiltered} whose values satisfy a predicate.
   * The returned map is a live view of {@code unfiltered}; changes to one affect the other.
   *
   * <p>The resulting map's {@code keySet()}, {@code entrySet()}, and {@code values()} views have
   * iterators that don't support {@code remove()}, but all other methods are supported by the map
   * and its views. When given a value that doesn't satisfy the predicate, the map's {@code put()},
   * {@code putAll()}, and {@link Entry#setValue} methods throw an {@link IllegalArgumentException}.
   *
   * <p>When methods such as {@code removeAll()} and {@code clear()} are called on the filtered map
   * or its views, only mappings whose values satisfy the filter will be removed from the underlying
   * map.
   *
   * <p>The returned map isn't threadsafe or serializable, even if {@code unfiltered} is.
   *
   * <p>Many of the filtered map's methods, such as {@code size()}, iterate across every key/value
   * mapping in the underlying map and determine which satisfy the filter. When a live view is
   * <i>not</i> needed, it may be faster to copy the filtered map and use the copy.
   *
   * <p><b>Warning:</b> {@code valuePredicate} must be <i>consistent with equals</i>, as documented
   * at {@link Predicate#apply}. Do not provide a predicate such as {@code
   * Predicates.instanceOf(ArrayList.class)}, which is inconsistent with equals.
   */
  public static <K extends @Nullable Object, V extends @Nullable Object> Map<K, V> filterValues(
      Map<K, V> unfiltered, final Predicate<? super V> valuePredicate) {
    return filterEntries(unfiltered, Maps.<V>valuePredicateOnEntries(valuePredicate));
  }

  /**
   * Returns a sorted map containing the mappings in {@code unfiltered} whose values satisfy a
   * predicate. The returned map is a live view of {@code unfiltered}; changes to one affect the
   * other.
   *
   * <p>The resulting map's {@code keySet()}, {@code entrySet()}, and {@code values()} views have
   * iterators that don't support {@code remove()}, but all other methods are supported by the map
   * and its views. When given a value that doesn't satisfy the predicate, the map's {@code put()},
   * {@code putAll()}, and {@link Entry#setValue} methods throw an {@link IllegalArgumentException}.
   *
   * <p>When methods such as {@code removeAll()} and {@code clear()} are called on the filtered map
   * or its views, only mappings whose values satisfy the filter will be removed from the underlying
   * map.
   *
   * <p>The returned map isn't threadsafe or serializable, even if {@code unfiltered} is.
   *
   * <p>Many of the filtered map's methods, such as {@code size()}, iterate across every key/value
   * mapping in the underlying map and determine which satisfy the filter. When a live view is
   * <i>not</i> needed, it may be faster to copy the filtered map and use the copy.
   *
   * <p><b>Warning:</b> {@code valuePredicate} must be <i>consistent with equals</i>, as documented
   * at {@link Predicate#apply}. Do not provide a predicate such as {@code
   * Predicates.instanceOf(ArrayList.class)}, which is inconsistent with equals.
   *
   * @since 11.0
   */
  public static <K extends @Nullable Object, V extends @Nullable Object>
      SortedMap<K, V> filterValues(
          SortedMap<K, V> unfiltered, final Predicate<? super V> valuePredicate) {
    return filterEntries(unfiltered, Maps.<V>valuePredicateOnEntries(valuePredicate));
  }

  /**
   * Returns a navigable map containing the mappings in {@code unfiltered} whose values satisfy a
   * predicate. The returned map is a live view of {@code unfiltered}; changes to one affect the
   * other.
   *
   * <p>The resulting map's {@code keySet()}, {@code entrySet()}, and {@code values()} views have
   * iterators that don't support {@code remove()}, but all other methods are supported by the map
   * and its views. When given a value that doesn't satisfy the predicate, the map's {@code put()},
   * {@code putAll()}, and {@link Entry#setValue} methods throw an {@link IllegalArgumentException}.
   *
   * <p>When methods such as {@code removeAll()} and {@code clear()} are called on the filtered map
   * or its views, only mappings whose values satisfy the filter will be removed from the underlying
   * map.
   *
   * <p>The returned map isn't threadsafe or serializable, even if {@code unfiltered} is.
   *
   * <p>Many of the filtered map's methods, such as {@code size()}, iterate across every key/value
   * mapping in the underlying map and determine which satisfy the filter. When a live view is
   * <i>not</i> needed, it may be faster to copy the filtered map and use the copy.
   *
   * <p><b>Warning:</b> {@code valuePredicate} must be <i>consistent with equals</i>, as documented
   * at {@link Predicate#apply}. Do not provide a predicate such as {@code
   * Predicates.instanceOf(ArrayList.class)}, which is inconsistent with equals.
   *
   * @since 14.0
   */
  @GwtIncompatible // NavigableMap
  public static <K extends @Nullable Object, V extends @Nullable Object>
      NavigableMap<K, V> filterValues(
          NavigableMap<K, V> unfiltered, final Predicate<? super V> valuePredicate) {
    return filterEntries(unfiltered, Maps.<V>valuePredicateOnEntries(valuePredicate));
  }

  /**
   * Returns a bimap containing the mappings in {@code unfiltered} whose values satisfy a predicate.
   * The returned bimap is a live view of {@code unfiltered}; changes to one affect the other.
   *
   * <p>The resulting bimap's {@code keySet()}, {@code entrySet()}, and {@code values()} views have
   * iterators that don't support {@code remove()}, but all other methods are supported by the bimap
   * and its views. When given a value that doesn't satisfy the predicate, the bimap's {@code
   * put()}, {@code forcePut()} and {@code putAll()} methods throw an {@link
   * IllegalArgumentException}. Similarly, the map's entries have a {@link Entry#setValue} method
   * that throws an {@link IllegalArgumentException} when the provided value doesn't satisfy the
   * predicate.
   *
   * <p>When methods such as {@code removeAll()} and {@code clear()} are called on the filtered
   * bimap or its views, only mappings that satisfy the filter will be removed from the underlying
   * bimap.
   *
   * <p>The returned bimap isn't threadsafe or serializable, even if {@code unfiltered} is.
   *
   * <p>Many of the filtered bimap's methods, such as {@code size()}, iterate across every value in
   * the underlying bimap and determine which satisfy the filter. When a live view is <i>not</i>
   * needed, it may be faster to copy the filtered bimap and use the copy.
   *
   * <p><b>Warning:</b> {@code entryPredicate} must be <i>consistent with equals </i>, as documented
   * at {@link Predicate#apply}.
   *
   * @since 14.0
   */
  public static <K extends @Nullable Object, V extends @Nullable Object> BiMap<K, V> filterValues(
      BiMap<K, V> unfiltered, final Predicate<? super V> valuePredicate) {
    return filterEntries(unfiltered, Maps.<V>valuePredicateOnEntries(valuePredicate));
  }

  /**
   * Returns a map containing the mappings in {@code unfiltered} that satisfy a predicate. The
   * returned map is a live view of {@code unfiltered}; changes to one affect the other.
   *
   * <p>The resulting map's {@code keySet()}, {@code entrySet()}, and {@code values()} views have
   * iterators that don't support {@code remove()}, but all other methods are supported by the map
   * and its views. When given a key/value pair that doesn't satisfy the predicate, the map's {@code
   * put()} and {@code putAll()} methods throw an {@link IllegalArgumentException}. Similarly, the
   * map's entries have a {@link Entry#setValue} method that throws an {@link
   * IllegalArgumentException} when the existing key and the provided value don't satisfy the
   * predicate.
   *
   * <p>When methods such as {@code removeAll()} and {@code clear()} are called on the filtered map
   * or its views, only mappings that satisfy the filter will be removed from the underlying map.
   *
   * <p>The returned map isn't threadsafe or serializable, even if {@code unfiltered} is.
   *
   * <p>Many of the filtered map's methods, such as {@code size()}, iterate across every key/value
   * mapping in the underlying map and determine which satisfy the filter. When a live view is
   * <i>not</i> needed, it may be faster to copy the filtered map and use the copy.
   *
   * <p><b>Warning:</b> {@code entryPredicate} must be <i>consistent with equals</i>, as documented
   * at {@link Predicate#apply}.
   */
  public static <K extends @Nullable Object, V extends @Nullable Object> Map<K, V> filterEntries(
      Map<K, V> unfiltered, Predicate<? super Entry<K, V>> entryPredicate) {
    checkNotNull(entryPredicate);
    return (unfiltered instanceof AbstractFilteredMap)
        ? filterFiltered((AbstractFilteredMap<K, V>) unfiltered, entryPredicate)
        : new FilteredEntryMap<K, V>(checkNotNull(unfiltered), entryPredicate);
  }

  /**
   * Returns a sorted map containing the mappings in {@code unfiltered} that satisfy a predicate.
   * The returned map is a live view of {@code unfiltered}; changes to one affect the other.
   *
   * <p>The resulting map's {@code keySet()}, {@code entrySet()}, and {@code values()} views have
   * iterators that don't support {@code remove()}, but all other methods are supported by the map
   * and its views. When given a key/value pair that doesn't satisfy the predicate, the map's {@code
   * put()} and {@code putAll()} methods throw an {@link IllegalArgumentException}. Similarly, the
   * map's entries have a {@link Entry#setValue} method that throws an {@link
   * IllegalArgumentException} when the existing key and the provided value don't satisfy the
   * predicate.
   *
   * <p>When methods such as {@code removeAll()} and {@code clear()} are called on the filtered map
   * or its views, only mappings that satisfy the filter will be removed from the underlying map.
   *
   * <p>The returned map isn't threadsafe or serializable, even if {@code unfiltered} is.
   *
   * <p>Many of the filtered map's methods, such as {@code size()}, iterate across every key/value
   * mapping in the underlying map and determine which satisfy the filter. When a live view is
   * <i>not</i> needed, it may be faster to copy the filtered map and use the copy.
   *
   * <p><b>Warning:</b> {@code entryPredicate} must be <i>consistent with equals</i>, as documented
   * at {@link Predicate#apply}.
   *
   * @since 11.0
   */
  public static <K extends @Nullable Object, V extends @Nullable Object>
      SortedMap<K, V> filterEntries(
          SortedMap<K, V> unfiltered, Predicate<? super Entry<K, V>> entryPredicate) {
    checkNotNull(entryPredicate);
    return (unfiltered instanceof FilteredEntrySortedMap)
        ? filterFiltered((FilteredEntrySortedMap<K, V>) unfiltered, entryPredicate)
        : new FilteredEntrySortedMap<K, V>(checkNotNull(unfiltered), entryPredicate);
  }

  /**
   * Returns a sorted map containing the mappings in {@code unfiltered} that satisfy a predicate.
   * The returned map is a live view of {@code unfiltered}; changes to one affect the other.
   *
   * <p>The resulting map's {@code keySet()}, {@code entrySet()}, and {@code values()} views have
   * iterators that don't support {@code remove()}, but all other methods are supported by the map
   * and its views. When given a key/value pair that doesn't satisfy the predicate, the map's {@code
   * put()} and {@code putAll()} methods throw an {@link IllegalArgumentException}. Similarly, the
   * map's entries have a {@link Entry#setValue} method that throws an {@link
   * IllegalArgumentException} when the existing key and the provided value don't satisfy the
   * predicate.
   *
   * <p>When methods such as {@code removeAll()} and {@code clear()} are called on the filtered map
   * or its views, only mappings that satisfy the filter will be removed from the underlying map.
   *
   * <p>The returned map isn't threadsafe or serializable, even if {@code unfiltered} is.
   *
   * <p>Many of the filtered map's methods, such as {@code size()}, iterate across every key/value
   * mapping in the underlying map and determine which satisfy the filter. When a live view is
   * <i>not</i> needed, it may be faster to copy the filtered map and use the copy.
   *
   * <p><b>Warning:</b> {@code entryPredicate} must be <i>consistent with equals</i>, as documented
   * at {@link Predicate#apply}.
   *
   * @since 14.0
   */
  @GwtIncompatible // NavigableMap
  public static <K extends @Nullable Object, V extends @Nullable Object>
      NavigableMap<K, V> filterEntries(
          NavigableMap<K, V> unfiltered, Predicate<? super Entry<K, V>> entryPredicate) {
    checkNotNull(entryPredicate);
    return (unfiltered instanceof FilteredEntryNavigableMap)
        ? filterFiltered((FilteredEntryNavigableMap<K, V>) unfiltered, entryPredicate)
        : new FilteredEntryNavigableMap<K, V>(checkNotNull(unfiltered), entryPredicate);
  }

  /**
   * Returns a bimap containing the mappings in {@code unfiltered} that satisfy a predicate. The
   * returned bimap is a live view of {@code unfiltered}; changes to one affect the other.
   *
   * <p>The resulting bimap's {@code keySet()}, {@code entrySet()}, and {@code values()} views have
   * iterators that don't support {@code remove()}, but all other methods are supported by the bimap
   * and its views. When given a key/value pair that doesn't satisfy the predicate, the bimap's
   * {@code put()}, {@code forcePut()} and {@code putAll()} methods throw an {@link
   * IllegalArgumentException}. Similarly, the map's entries have an {@link Entry#setValue} method
   * that throws an {@link IllegalArgumentException} when the existing key and the provided value
   * don't satisfy the predicate.
   *
   * <p>When methods such as {@code removeAll()} and {@code clear()} are called on the filtered
   * bimap or its views, only mappings that satisfy the filter will be removed from the underlying
   * bimap.
   *
   * <p>The returned bimap isn't threadsafe or serializable, even if {@code unfiltered} is.
   *
   * <p>Many of the filtered bimap's methods, such as {@code size()}, iterate across every key/value
   * mapping in the underlying bimap and determine which satisfy the filter. When a live view is
   * <i>not</i> needed, it may be faster to copy the filtered bimap and use the copy.
   *
   * <p><b>Warning:</b> {@code entryPredicate} must be <i>consistent with equals </i>, as documented
   * at {@link Predicate#apply}.
   *
   * @since 14.0
   */
  public static <K extends @Nullable Object, V extends @Nullable Object> BiMap<K, V> filterEntries(
      BiMap<K, V> unfiltered, Predicate<? super Entry<K, V>> entryPredicate) {
    checkNotNull(unfiltered);
    checkNotNull(entryPredicate);
    return (unfiltered instanceof FilteredEntryBiMap)
        ? filterFiltered((FilteredEntryBiMap<K, V>) unfiltered, entryPredicate)
        : new FilteredEntryBiMap<K, V>(unfiltered, entryPredicate);
  }

  /**
   * Support {@code clear()}, {@code removeAll()}, and {@code retainAll()} when filtering a filtered
   * map.
   */
  private static <K extends @Nullable Object, V extends @Nullable Object> Map<K, V> filterFiltered(
      AbstractFilteredMap<K, V> map, Predicate<? super Entry<K, V>> entryPredicate) {
    return new FilteredEntryMap<>(
        map.unfiltered, Predicates.<Entry<K, V>>and(map.predicate, entryPredicate));
  }

  /**
   * Support {@code clear()}, {@code removeAll()}, and {@code retainAll()} when filtering a filtered
   * sorted map.
   */
  private static <K extends @Nullable Object, V extends @Nullable Object>
      SortedMap<K, V> filterFiltered(
          FilteredEntrySortedMap<K, V> map, Predicate<? super Entry<K, V>> entryPredicate) {
    Predicate<Entry<K, V>> predicate = Predicates.<Entry<K, V>>and(map.predicate, entryPredicate);
    return new FilteredEntrySortedMap<>(map.sortedMap(), predicate);
  }

  /**
   * Support {@code clear()}, {@code removeAll()}, and {@code retainAll()} when filtering a filtered
   * navigable map.
   */
  @GwtIncompatible // NavigableMap
  private static <K extends @Nullable Object, V extends @Nullable Object>
      NavigableMap<K, V> filterFiltered(
          FilteredEntryNavigableMap<K, V> map, Predicate<? super Entry<K, V>> entryPredicate) {
    Predicate<Entry<K, V>> predicate =
        Predicates.<Entry<K, V>>and(map.entryPredicate, entryPredicate);
    return new FilteredEntryNavigableMap<>(map.unfiltered, predicate);
  }

  /**
   * Support {@code clear()}, {@code removeAll()}, and {@code retainAll()} when filtering a filtered
   * map.
   */
  private static <K extends @Nullable Object, V extends @Nullable Object>
      BiMap<K, V> filterFiltered(
          FilteredEntryBiMap<K, V> map, Predicate<? super Entry<K, V>> entryPredicate) {
    Predicate<Entry<K, V>> predicate = Predicates.<Entry<K, V>>and(map.predicate, entryPredicate);
    return new FilteredEntryBiMap<>(map.unfiltered(), predicate);
  }

  private abstract static class AbstractFilteredMap<
          K extends @Nullable Object, V extends @Nullable Object>
      extends ViewCachingAbstractMap<K, V> {
    final Map<K, V> unfiltered;
    final Predicate<? super Entry<K, V>> predicate;

    AbstractFilteredMap(Map<K, V> unfiltered, Predicate<? super Entry<K, V>> predicate) {
      this.unfiltered = unfiltered;
      this.predicate = predicate;
    }

    boolean apply(@CheckForNull Object key, V value) {
      // This method is called only when the key is in the map (or about to be added to the map),
      // implying that key is a K.
      @SuppressWarnings({"unchecked", "nullness"})
      K k = (K) key;
      return predicate.apply(Maps.immutableEntry(k, value));
    }

    @Override
    @CheckForNull
    public V put(K key, V value) {
      checkArgument(apply(key, value));
      return unfiltered.put(key, value);
    }

    @Override
    public void putAll(Map<? extends K, ? extends V> map) {
      for (Entry<? extends K, ? extends V> entry : map.entrySet()) {
        checkArgument(apply(entry.getKey(), entry.getValue()));
      }
      unfiltered.putAll(map);
    }

    @Override
    public boolean containsKey(@CheckForNull Object key) {
      return unfiltered.containsKey(key) && apply(key, unfiltered.get(key));
    }

    @Override
    @CheckForNull
    public V get(@CheckForNull Object key) {
      V value = unfiltered.get(key);
      return ((value != null) && apply(key, value)) ? value : null;
    }

    @Override
    public boolean isEmpty() {
      return entrySet().isEmpty();
    }

    @Override
    @CheckForNull
    public V remove(@CheckForNull Object key) {
      return containsKey(key) ? unfiltered.remove(key) : null;
    }

    @Override
    Collection<V> createValues() {
      return new FilteredMapValues<>(this, unfiltered, predicate);
    }
  }

  private static final class FilteredMapValues<
          K extends @Nullable Object, V extends @Nullable Object>
      extends Maps.Values<K, V> {
    final Map<K, V> unfiltered;
    final Predicate<? super Entry<K, V>> predicate;

    FilteredMapValues(
        Map<K, V> filteredMap, Map<K, V> unfiltered, Predicate<? super Entry<K, V>> predicate) {
      super(filteredMap);
      this.unfiltered = unfiltered;
      this.predicate = predicate;
    }

    @Override
    public boolean remove(@CheckForNull Object o) {
      Iterator<Entry<K, V>> entryItr = unfiltered.entrySet().iterator();
      while (entryItr.hasNext()) {
        Entry<K, V> entry = entryItr.next();
        if (predicate.apply(entry) && Objects.equal(entry.getValue(), o)) {
          entryItr.remove();
          return true;
        }
      }
      return false;
    }

    @Override
    public boolean removeAll(Collection<?> collection) {
      Iterator<Entry<K, V>> entryItr = unfiltered.entrySet().iterator();
      boolean result = false;
      while (entryItr.hasNext()) {
        Entry<K, V> entry = entryItr.next();
        if (predicate.apply(entry) && collection.contains(entry.getValue())) {
          entryItr.remove();
          result = true;
        }
      }
      return result;
    }

    @Override
    public boolean retainAll(Collection<?> collection) {
      Iterator<Entry<K, V>> entryItr = unfiltered.entrySet().iterator();
      boolean result = false;
      while (entryItr.hasNext()) {
        Entry<K, V> entry = entryItr.next();
        if (predicate.apply(entry) && !collection.contains(entry.getValue())) {
          entryItr.remove();
          result = true;
        }
      }
      return result;
    }

    @Override
    public @Nullable Object[] toArray() {
      // creating an ArrayList so filtering happens once
      return Lists.newArrayList(iterator()).toArray();
    }

    @Override
    @SuppressWarnings("nullness") // b/192354773 in our checker affects toArray declarations
    public <T extends @Nullable Object> T[] toArray(T[] array) {
      return Lists.newArrayList(iterator()).toArray(array);
    }
  }

  private static class FilteredKeyMap<K extends @Nullable Object, V extends @Nullable Object>
      extends AbstractFilteredMap<K, V> {
    final Predicate<? super K> keyPredicate;

    FilteredKeyMap(
        Map<K, V> unfiltered,
        Predicate<? super K> keyPredicate,
        Predicate<? super Entry<K, V>> entryPredicate) {
      super(unfiltered, entryPredicate);
      this.keyPredicate = keyPredicate;
    }

    @Override
    protected Set<Entry<K, V>> createEntrySet() {
      return Sets.filter(unfiltered.entrySet(), predicate);
    }

    @Override
    Set<K> createKeySet() {
      return Sets.filter(unfiltered.keySet(), keyPredicate);
    }

    // The cast is called only when the key is in the unfiltered map, implying
    // that key is a K.
    @Override
    @SuppressWarnings("unchecked")
    public boolean containsKey(@CheckForNull Object key) {
      return unfiltered.containsKey(key) && keyPredicate.apply((K) key);
    }
  }

  static class FilteredEntryMap<K extends @Nullable Object, V extends @Nullable Object>
      extends AbstractFilteredMap<K, V> {
    /**
     * Entries in this set satisfy the predicate, but they don't validate the input to {@code
     * Entry.setValue()}.
     */
    final Set<Entry<K, V>> filteredEntrySet;

    FilteredEntryMap(Map<K, V> unfiltered, Predicate<? super Entry<K, V>> entryPredicate) {
      super(unfiltered, entryPredicate);
      filteredEntrySet = Sets.filter(unfiltered.entrySet(), predicate);
    }

    @Override
    protected Set<Entry<K, V>> createEntrySet() {
      return new EntrySet();
    }

    @WeakOuter
    private class EntrySet extends ForwardingSet<Entry<K, V>> {
      @Override
      protected Set<Entry<K, V>> delegate() {
        return filteredEntrySet;
      }

      @Override
      public Iterator<Entry<K, V>> iterator() {
        return new TransformedIterator<Entry<K, V>, Entry<K, V>>(filteredEntrySet.iterator()) {
          @Override
          Entry<K, V> transform(final Entry<K, V> entry) {
            return new ForwardingMapEntry<K, V>() {
              @Override
              protected Entry<K, V> delegate() {
                return entry;
              }

              @Override
              public V setValue(V newValue) {
                checkArgument(apply(getKey(), newValue));
                return super.setValue(newValue);
              }
            };
          }
        };
      }
    }

    @Override
    Set<K> createKeySet() {
      return new KeySet();
    }

    static <K extends @Nullable Object, V extends @Nullable Object> boolean removeAllKeys(
        Map<K, V> map, Predicate<? super Entry<K, V>> entryPredicate, Collection<?> keyCollection) {
      Iterator<Entry<K, V>> entryItr = map.entrySet().iterator();
      boolean result = false;
      while (entryItr.hasNext()) {
        Entry<K, V> entry = entryItr.next();
        if (entryPredicate.apply(entry) && keyCollection.contains(entry.getKey())) {
          entryItr.remove();
          result = true;
        }
      }
      return result;
    }

    static <K extends @Nullable Object, V extends @Nullable Object> boolean retainAllKeys(
        Map<K, V> map, Predicate<? super Entry<K, V>> entryPredicate, Collection<?> keyCollection) {
      Iterator<Entry<K, V>> entryItr = map.entrySet().iterator();
      boolean result = false;
      while (entryItr.hasNext()) {
        Entry<K, V> entry = entryItr.next();
        if (entryPredicate.apply(entry) && !keyCollection.contains(entry.getKey())) {
          entryItr.remove();
          result = true;
        }
      }
      return result;
    }

    @WeakOuter
    class KeySet extends Maps.KeySet<K, V> {
      KeySet() {
        super(FilteredEntryMap.this);
      }

      @Override
      public boolean remove(@CheckForNull Object o) {
        if (containsKey(o)) {
          unfiltered.remove(o);
          return true;
        }
        return false;
      }

      @Override
      public boolean removeAll(Collection<?> collection) {
        return removeAllKeys(unfiltered, predicate, collection);
      }

      @Override
      public boolean retainAll(Collection<?> collection) {
        return retainAllKeys(unfiltered, predicate, collection);
      }

      @Override
      public @Nullable Object[] toArray() {
        // creating an ArrayList so filtering happens once
        return Lists.newArrayList(iterator()).toArray();
      }

      @Override
      @SuppressWarnings("nullness") // b/192354773 in our checker affects toArray declarations
      public <T extends @Nullable Object> T[] toArray(T[] array) {
        return Lists.newArrayList(iterator()).toArray(array);
      }
    }
  }

  private static class FilteredEntrySortedMap<
          K extends @Nullable Object, V extends @Nullable Object>
      extends FilteredEntryMap<K, V> implements SortedMap<K, V> {

    FilteredEntrySortedMap(
        SortedMap<K, V> unfiltered, Predicate<? super Entry<K, V>> entryPredicate) {
      super(unfiltered, entryPredicate);
    }

    SortedMap<K, V> sortedMap() {
      return (SortedMap<K, V>) unfiltered;
    }

    @Override
    public SortedSet<K> keySet() {
      return (SortedSet<K>) super.keySet();
    }

    @Override
    SortedSet<K> createKeySet() {
      return new SortedKeySet();
    }

    @WeakOuter
    class SortedKeySet extends KeySet implements SortedSet<K> {
      @Override
      @CheckForNull
      public Comparator<? super K> comparator() {
        return sortedMap().comparator();
      }

      @Override
      public SortedSet<K> subSet(K fromElement, K toElement) {
        return (SortedSet<K>) subMap(fromElement, toElement).keySet();
      }

      @Override
      public SortedSet<K> headSet(K toElement) {
        return (SortedSet<K>) headMap(toElement).keySet();
      }

      @Override
      public SortedSet<K> tailSet(K fromElement) {
        return (SortedSet<K>) tailMap(fromElement).keySet();
      }

      @Override
      public K first() {
        return firstKey();
      }

      @Override
      public K last() {
        return lastKey();
      }
    }

    @Override
    @CheckForNull
    public Comparator<? super K> comparator() {
      return sortedMap().comparator();
    }

    @Override
    public K firstKey() {
      // correctly throws NoSuchElementException when filtered map is empty.
      return keySet().iterator().next();
    }

    @Override
    public K lastKey() {
      SortedMap<K, V> headMap = sortedMap();
      while (true) {
        // correctly throws NoSuchElementException when filtered map is empty.
        K key = headMap.lastKey();
        // The cast is safe because the key is taken from the map.
        if (apply(key, uncheckedCastNullableTToT(unfiltered.get(key)))) {
          return key;
        }
        headMap = sortedMap().headMap(key);
      }
    }

    @Override
    public SortedMap<K, V> headMap(K toKey) {
      return new FilteredEntrySortedMap<>(sortedMap().headMap(toKey), predicate);
    }

    @Override
    public SortedMap<K, V> subMap(K fromKey, K toKey) {
      return new FilteredEntrySortedMap<>(sortedMap().subMap(fromKey, toKey), predicate);
    }

    @Override
    public SortedMap<K, V> tailMap(K fromKey) {
      return new FilteredEntrySortedMap<>(sortedMap().tailMap(fromKey), predicate);
    }
  }

  @GwtIncompatible // NavigableMap
  private static class FilteredEntryNavigableMap<
          K extends @Nullable Object, V extends @Nullable Object>
      extends AbstractNavigableMap<K, V> {
    /*
     * It's less code to extend AbstractNavigableMap and forward the filtering logic to
     * FilteredEntryMap than to extend FilteredEntrySortedMap and reimplement all the NavigableMap
     * methods.
     */

    private final NavigableMap<K, V> unfiltered;
    private final Predicate<? super Entry<K, V>> entryPredicate;
    private final Map<K, V> filteredDelegate;

    FilteredEntryNavigableMap(
        NavigableMap<K, V> unfiltered, Predicate<? super Entry<K, V>> entryPredicate) {
      this.unfiltered = checkNotNull(unfiltered);
      this.entryPredicate = entryPredicate;
      this.filteredDelegate = new FilteredEntryMap<>(unfiltered, entryPredicate);
    }

    @Override
    @CheckForNull
    public Comparator<? super K> comparator() {
      return unfiltered.comparator();
    }

    @Override
    public NavigableSet<K> navigableKeySet() {
      return new Maps.NavigableKeySet<K, V>(this) {
        @Override
        public boolean removeAll(Collection<?> collection) {
          return FilteredEntryMap.removeAllKeys(unfiltered, entryPredicate, collection);
        }

        @Override
        public boolean retainAll(Collection<?> collection) {
          return FilteredEntryMap.retainAllKeys(unfiltered, entryPredicate, collection);
        }
      };
    }

    @Override
    public Collection<V> values() {
      return new FilteredMapValues<>(this, unfiltered, entryPredicate);
    }

    @Override
    Iterator<Entry<K, V>> entryIterator() {
      return Iterators.filter(unfiltered.entrySet().iterator(), entryPredicate);
    }

    @Override
    Iterator<Entry<K, V>> descendingEntryIterator() {
      return Iterators.filter(unfiltered.descendingMap().entrySet().iterator(), entryPredicate);
    }

    @Override
    public int size() {
      return filteredDelegate.size();
    }

    @Override
    public boolean isEmpty() {
      return !Iterables.any(unfiltered.entrySet(), entryPredicate);
    }

    @Override
    @CheckForNull
    public V get(@CheckForNull Object key) {
      return filteredDelegate.get(key);
    }

    @Override
    public boolean containsKey(@CheckForNull Object key) {
      return filteredDelegate.containsKey(key);
    }

    @Override
    @CheckForNull
    public V put(K key, V value) {
      return filteredDelegate.put(key, value);
    }

    @Override
    @CheckForNull
    public V remove(@CheckForNull Object key) {
      return filteredDelegate.remove(key);
    }

    @Override
    public void putAll(Map<? extends K, ? extends V> m) {
      filteredDelegate.putAll(m);
    }

    @Override
    public void clear() {
      filteredDelegate.clear();
    }

    @Override
    public Set<Entry<K, V>> entrySet() {
      return filteredDelegate.entrySet();
    }

    @Override
    @CheckForNull
    public Entry<K, V> pollFirstEntry() {
      return Iterables.removeFirstMatching(unfiltered.entrySet(), entryPredicate);
    }

    @Override
    @CheckForNull
    public Entry<K, V> pollLastEntry() {
      return Iterables.removeFirstMatching(unfiltered.descendingMap().entrySet(), entryPredicate);
    }

    @Override
    public NavigableMap<K, V> descendingMap() {
      return filterEntries(unfiltered.descendingMap(), entryPredicate);
    }

    @Override
    public NavigableMap<K, V> subMap(
        K fromKey, boolean fromInclusive, K toKey, boolean toInclusive) {
      return filterEntries(
          unfiltered.subMap(fromKey, fromInclusive, toKey, toInclusive), entryPredicate);
    }

    @Override
    public NavigableMap<K, V> headMap(K toKey, boolean inclusive) {
      return filterEntries(unfiltered.headMap(toKey, inclusive), entryPredicate);
    }

    @Override
    public NavigableMap<K, V> tailMap(K fromKey, boolean inclusive) {
      return filterEntries(unfiltered.tailMap(fromKey, inclusive), entryPredicate);
    }
  }

  static final class FilteredEntryBiMap<K extends @Nullable Object, V extends @Nullable Object>
      extends FilteredEntryMap<K, V> implements BiMap<K, V> {
    @RetainedWith private final BiMap<V, K> inverse;

    private static <K extends @Nullable Object, V extends @Nullable Object>
        Predicate<Entry<V, K>> inversePredicate(
            final Predicate<? super Entry<K, V>> forwardPredicate) {
      return new Predicate<Entry<V, K>>() {
        @Override
        public boolean apply(Entry<V, K> input) {
          return forwardPredicate.apply(Maps.immutableEntry(input.getValue(), input.getKey()));
        }
      };
    }

    FilteredEntryBiMap(BiMap<K, V> delegate, Predicate<? super Entry<K, V>> predicate) {
      super(delegate, predicate);
      this.inverse =
          new FilteredEntryBiMap<>(delegate.inverse(), inversePredicate(predicate), this);
    }

    private FilteredEntryBiMap(
        BiMap<K, V> delegate, Predicate<? super Entry<K, V>> predicate, BiMap<V, K> inverse) {
      super(delegate, predicate);
      this.inverse = inverse;
    }

    BiMap<K, V> unfiltered() {
      return (BiMap<K, V>) unfiltered;
    }

    @Override
    @CheckForNull
    public V forcePut(K key, V value) {
      checkArgument(apply(key, value));
      return unfiltered().forcePut(key, value);
    }

    @Override
    public void replaceAll(BiFunction<? super K, ? super V, ? extends V> function) {
      unfiltered()
          .replaceAll(
              (key, value) ->
                  predicate.apply(Maps.immutableEntry(key, value))
                      ? function.apply(key, value)
                      : value);
    }

    @Override
    public BiMap<V, K> inverse() {
      return inverse;
    }

    @Override
    public Set<V> values() {
      return inverse.keySet();
    }
  }

  /**
   * Returns an unmodifiable view of the specified navigable map. Query operations on the returned
   * map read through to the specified map, and attempts to modify the returned map, whether direct
   * or via its views, result in an {@code UnsupportedOperationException}.
   *
   * <p>The returned navigable map will be serializable if the specified navigable map is
   * serializable.
   *
   * <p>This method's signature will not permit you to convert a {@code NavigableMap<? extends K,
   * V>} to a {@code NavigableMap<K, V>}. If it permitted this, the returned map's {@code
   * comparator()} method might return a {@code Comparator<? extends K>}, which works only on a
   * particular subtype of {@code K}, but promise that it's a {@code Comparator<? super K>}, which
   * must work on any type of {@code K}.
   *
   * @param map the navigable map for which an unmodifiable view is to be returned
   * @return an unmodifiable view of the specified navigable map
   * @since 12.0
   */
  @GwtIncompatible // NavigableMap
  public static <K extends @Nullable Object, V extends @Nullable Object>
      NavigableMap<K, V> unmodifiableNavigableMap(NavigableMap<K, ? extends V> map) {
    checkNotNull(map);
    if (map instanceof UnmodifiableNavigableMap) {
      @SuppressWarnings("unchecked") // covariant
      NavigableMap<K, V> result = (NavigableMap<K, V>) map;
      return result;
    } else {
      return new UnmodifiableNavigableMap<>(map);
    }
  }

  @CheckForNull
  private static <K extends @Nullable Object, V extends @Nullable Object>
      Entry<K, V> unmodifiableOrNull(@CheckForNull Entry<K, ? extends V> entry) {
    return (entry == null) ? null : Maps.unmodifiableEntry(entry);
  }

  @GwtIncompatible // NavigableMap
  static class UnmodifiableNavigableMap<K extends @Nullable Object, V extends @Nullable Object>
      extends ForwardingSortedMap<K, V> implements NavigableMap<K, V>, Serializable {
    private final NavigableMap<K, ? extends V> delegate;

    UnmodifiableNavigableMap(NavigableMap<K, ? extends V> delegate) {
      this.delegate = delegate;
    }

    UnmodifiableNavigableMap(
        NavigableMap<K, ? extends V> delegate, UnmodifiableNavigableMap<K, V> descendingMap) {
      this.delegate = delegate;
      this.descendingMap = descendingMap;
    }

    @Override
    protected SortedMap<K, V> delegate() {
      return Collections.unmodifiableSortedMap(delegate);
    }

    @Override
    @CheckForNull
    public Entry<K, V> lowerEntry(K key) {
      return unmodifiableOrNull(delegate.lowerEntry(key));
    }

    @Override
    @CheckForNull
    public K lowerKey(K key) {
      return delegate.lowerKey(key);
    }

    @Override
    @CheckForNull
    public Entry<K, V> floorEntry(K key) {
      return unmodifiableOrNull(delegate.floorEntry(key));
    }

    @Override
    @CheckForNull
    public K floorKey(K key) {
      return delegate.floorKey(key);
    }

    @Override
    @CheckForNull
    public Entry<K, V> ceilingEntry(K key) {
      return unmodifiableOrNull(delegate.ceilingEntry(key));
    }

    @Override
    @CheckForNull
    public K ceilingKey(K key) {
      return delegate.ceilingKey(key);
    }

    @Override
    @CheckForNull
    public Entry<K, V> higherEntry(K key) {
      return unmodifiableOrNull(delegate.higherEntry(key));
    }

    @Override
    @CheckForNull
    public K higherKey(K key) {
      return delegate.higherKey(key);
    }

    @Override
    @CheckForNull
    public Entry<K, V> firstEntry() {
      return unmodifiableOrNull(delegate.firstEntry());
    }

    @Override
    @CheckForNull
    public Entry<K, V> lastEntry() {
      return unmodifiableOrNull(delegate.lastEntry());
    }

    @Override
    @CheckForNull
    public final Entry<K, V> pollFirstEntry() {
      throw new UnsupportedOperationException();
    }

    @Override
    @CheckForNull
    public final Entry<K, V> pollLastEntry() {
      throw new UnsupportedOperationException();
    }

    @Override
    public void replaceAll(BiFunction<? super K, ? super V, ? extends V> function) {
      throw new UnsupportedOperationException();
    }

    @Override
    @CheckForNull
    public V putIfAbsent(K key, V value) {
      throw new UnsupportedOperationException();
    }

    @Override
    public boolean remove(@Nullable Object key, @Nullable Object value) {
      throw new UnsupportedOperationException();
    }

    @Override
    public boolean replace(K key, V oldValue, V newValue) {
      throw new UnsupportedOperationException();
    }

    @Override
    @CheckForNull
    public V replace(K key, V value) {
      throw new UnsupportedOperationException();
    }

    @Override
    public V computeIfAbsent(
        K key, java.util.function.Function<? super K, ? extends V> mappingFunction) {
      throw new UnsupportedOperationException();
    }

    @Override
    public V computeIfPresent(
        K key, BiFunction<? super K, ? super V, ? extends V> remappingFunction) {
      throw new UnsupportedOperationException();
    }

    @Override
    public V compute(
        K key, BiFunction<? super K, ? super @Nullable V, ? extends V> remappingFunction) {
      throw new UnsupportedOperationException();
    }

    @Override
    public V merge(
        K key, V value, BiFunction<? super V, ? super V, ? extends V> remappingFunction) {
      throw new UnsupportedOperationException();
    }

    @CheckForNull private transient UnmodifiableNavigableMap<K, V> descendingMap;

    @Override
    public NavigableMap<K, V> descendingMap() {
      UnmodifiableNavigableMap<K, V> result = descendingMap;
      return (result == null)
          ? descendingMap = new UnmodifiableNavigableMap<>(delegate.descendingMap(), this)
          : result;
    }

    @Override
    public Set<K> keySet() {
      return navigableKeySet();
    }

    @Override
    public NavigableSet<K> navigableKeySet() {
      return Sets.unmodifiableNavigableSet(delegate.navigableKeySet());
    }

    @Override
    public NavigableSet<K> descendingKeySet() {
      return Sets.unmodifiableNavigableSet(delegate.descendingKeySet());
    }

    @Override
    public SortedMap<K, V> subMap(K fromKey, K toKey) {
      return subMap(fromKey, true, toKey, false);
    }

    @Override
    public NavigableMap<K, V> subMap(
        K fromKey, boolean fromInclusive, K toKey, boolean toInclusive) {
      return Maps.unmodifiableNavigableMap(
          delegate.subMap(fromKey, fromInclusive, toKey, toInclusive));
    }

    @Override
    public SortedMap<K, V> headMap(K toKey) {
      return headMap(toKey, false);
    }

    @Override
    public NavigableMap<K, V> headMap(K toKey, boolean inclusive) {
      return Maps.unmodifiableNavigableMap(delegate.headMap(toKey, inclusive));
    }

    @Override
    public SortedMap<K, V> tailMap(K fromKey) {
      return tailMap(fromKey, true);
    }

    @Override
    public NavigableMap<K, V> tailMap(K fromKey, boolean inclusive) {
      return Maps.unmodifiableNavigableMap(delegate.tailMap(fromKey, inclusive));
    }
  }

  /**
   * Returns a synchronized (thread-safe) navigable map backed by the specified navigable map. In
   * order to guarantee serial access, it is critical that <b>all</b> access to the backing
   * navigable map is accomplished through the returned navigable map (or its views).
   *
   * <p>It is imperative that the user manually synchronize on the returned navigable map when
   * iterating over any of its collection views, or the collections views of any of its {@code
   * descendingMap}, {@code subMap}, {@code headMap} or {@code tailMap} views.
   *
   * <pre>{@code
   * NavigableMap<K, V> map = synchronizedNavigableMap(new TreeMap<K, V>());
   *
   * // Needn't be in synchronized block
   * NavigableSet<K> set = map.navigableKeySet();
   *
   * synchronized (map) { // Synchronizing on map, not set!
   *   Iterator<K> it = set.iterator(); // Must be in synchronized block
   *   while (it.hasNext()) {
   *     foo(it.next());
   *   }
   * }
   * }</pre>
   *
   * <p>or:
   *
   * <pre>{@code
   * NavigableMap<K, V> map = synchronizedNavigableMap(new TreeMap<K, V>());
   * NavigableMap<K, V> map2 = map.subMap(foo, false, bar, true);
   *
   * // Needn't be in synchronized block
   * NavigableSet<K> set2 = map2.descendingKeySet();
   *
   * synchronized (map) { // Synchronizing on map, not map2 or set2!
   *   Iterator<K> it = set2.iterator(); // Must be in synchronized block
   *   while (it.hasNext()) {
   *     foo(it.next());
   *   }
   * }
   * }</pre>
   *
   * <p>Failure to follow this advice may result in non-deterministic behavior.
   *
   * <p>The returned navigable map will be serializable if the specified navigable map is
   * serializable.
   *
   * @param navigableMap the navigable map to be "wrapped" in a synchronized navigable map.
   * @return a synchronized view of the specified navigable map.
   * @since 13.0
   */
  @GwtIncompatible // NavigableMap
  public static <K extends @Nullable Object, V extends @Nullable Object>
      NavigableMap<K, V> synchronizedNavigableMap(NavigableMap<K, V> navigableMap) {
    return Synchronized.navigableMap(navigableMap);
  }

  /**
   * {@code AbstractMap} extension that makes it easy to cache customized keySet, values, and
   * entrySet views.
   */
  @GwtCompatible
  abstract static class ViewCachingAbstractMap<
          K extends @Nullable Object, V extends @Nullable Object>
      extends AbstractMap<K, V> {
    /**
     * Creates the entry set to be returned by {@link #entrySet()}. This method is invoked at most
     * once on a given map, at the time when {@code entrySet} is first called.
     */
    abstract Set<Entry<K, V>> createEntrySet();

    @CheckForNull private transient Set<Entry<K, V>> entrySet;

    @Override
    public Set<Entry<K, V>> entrySet() {
      Set<Entry<K, V>> result = entrySet;
      return (result == null) ? entrySet = createEntrySet() : result;
    }

    @CheckForNull private transient Set<K> keySet;

    @Override
    public Set<K> keySet() {
      Set<K> result = keySet;
      return (result == null) ? keySet = createKeySet() : result;
    }

    Set<K> createKeySet() {
      return new KeySet<>(this);
    }

    @CheckForNull private transient Collection<V> values;

    @Override
    public Collection<V> values() {
      Collection<V> result = values;
      return (result == null) ? values = createValues() : result;
    }

    Collection<V> createValues() {
      return new Values<>(this);
    }
  }

  abstract static class IteratorBasedAbstractMap<
          K extends @Nullable Object, V extends @Nullable Object>
      extends AbstractMap<K, V> {
    @Override
    public abstract int size();

    abstract Iterator<Entry<K, V>> entryIterator();

    Spliterator<Entry<K, V>> entrySpliterator() {
      return Spliterators.spliterator(
          entryIterator(), size(), Spliterator.SIZED | Spliterator.DISTINCT);
    }

    @Override
    public Set<Entry<K, V>> entrySet() {
      return new EntrySet<K, V>() {
        @Override
        Map<K, V> map() {
          return IteratorBasedAbstractMap.this;
        }

        @Override
        public Iterator<Entry<K, V>> iterator() {
          return entryIterator();
        }

        @Override
        public Spliterator<Entry<K, V>> spliterator() {
          return entrySpliterator();
        }

        @Override
        public void forEach(Consumer<? super Entry<K, V>> action) {
          forEachEntry(action);
        }
      };
    }

    void forEachEntry(Consumer<? super Entry<K, V>> action) {
      entryIterator().forEachRemaining(action);
    }

    @Override
    public void clear() {
      Iterators.clear(entryIterator());
    }
  }

  /**
   * Delegates to {@link Map#get}. Returns {@code null} on {@code ClassCastException} and {@code
   * NullPointerException}.
   */
  @CheckForNull
  static <V extends @Nullable Object> V safeGet(Map<?, V> map, @CheckForNull Object key) {
    checkNotNull(map);
    try {
      return map.get(key);
    } catch (ClassCastException | NullPointerException e) {
      return null;
    }
  }

  /**
   * Delegates to {@link Map#containsKey}. Returns {@code false} on {@code ClassCastException} and
   * {@code NullPointerException}.
   */
  static boolean safeContainsKey(Map<?, ?> map, @CheckForNull Object key) {
    checkNotNull(map);
    try {
      return map.containsKey(key);
    } catch (ClassCastException | NullPointerException e) {
      return false;
    }
  }

  /**
   * Delegates to {@link Map#remove}. Returns {@code null} on {@code ClassCastException} and {@code
   * NullPointerException}.
   */
  @CheckForNull
  static <V extends @Nullable Object> V safeRemove(Map<?, V> map, @CheckForNull Object key) {
    checkNotNull(map);
    try {
      return map.remove(key);
    } catch (ClassCastException | NullPointerException e) {
      return null;
    }
  }

  /** An admittedly inefficient implementation of {@link Map#containsKey}. */
  static boolean containsKeyImpl(Map<?, ?> map, @CheckForNull Object key) {
    return Iterators.contains(keyIterator(map.entrySet().iterator()), key);
  }

  /** An implementation of {@link Map#containsValue}. */
  static boolean containsValueImpl(Map<?, ?> map, @CheckForNull Object value) {
    return Iterators.contains(valueIterator(map.entrySet().iterator()), value);
  }

  /**
   * Implements {@code Collection.contains} safely for forwarding collections of map entries. If
   * {@code o} is an instance of {@code Entry}, it is wrapped using {@link #unmodifiableEntry} to
   * protect against a possible nefarious equals method.
   *
   * <p>Note that {@code c} is the backing (delegate) collection, rather than the forwarding
   * collection.
   *
   * @param c the delegate (unwrapped) collection of map entries
   * @param o the object that might be contained in {@code c}
   * @return {@code true} if {@code c} contains {@code o}
   */
  static <K extends @Nullable Object, V extends @Nullable Object> boolean containsEntryImpl(
      Collection<Entry<K, V>> c, @CheckForNull Object o) {
    if (!(o instanceof Entry)) {
      return false;
    }
    return c.contains(unmodifiableEntry((Entry<?, ?>) o));
  }

  /**
   * Implements {@code Collection.remove} safely for forwarding collections of map entries. If
   * {@code o} is an instance of {@code Entry}, it is wrapped using {@link #unmodifiableEntry} to
   * protect against a possible nefarious equals method.
   *
   * <p>Note that {@code c} is backing (delegate) collection, rather than the forwarding collection.
   *
   * @param c the delegate (unwrapped) collection of map entries
   * @param o the object to remove from {@code c}
   * @return {@code true} if {@code c} was changed
   */
  static <K extends @Nullable Object, V extends @Nullable Object> boolean removeEntryImpl(
      Collection<Entry<K, V>> c, @CheckForNull Object o) {
    if (!(o instanceof Entry)) {
      return false;
    }
    return c.remove(unmodifiableEntry((Entry<?, ?>) o));
  }

  /** An implementation of {@link Map#equals}. */
  static boolean equalsImpl(Map<?, ?> map, @CheckForNull Object object) {
    if (map == object) {
      return true;
    } else if (object instanceof Map) {
      Map<?, ?> o = (Map<?, ?>) object;
      return map.entrySet().equals(o.entrySet());
    }
    return false;
  }

  /** An implementation of {@link Map#toString}. */
  static String toStringImpl(Map<?, ?> map) {
    StringBuilder sb = Collections2.newStringBuilderForCollection(map.size()).append('{');
    boolean first = true;
    for (Entry<?, ?> entry : map.entrySet()) {
      if (!first) {
        sb.append(", ");
      }
      first = false;
      sb.append(entry.getKey()).append('=').append(entry.getValue());
    }
    return sb.append('}').toString();
  }

  /** An implementation of {@link Map#putAll}. */
  static <K extends @Nullable Object, V extends @Nullable Object> void putAllImpl(
      Map<K, V> self, Map<? extends K, ? extends V> map) {
    for (Entry<? extends K, ? extends V> entry : map.entrySet()) {
      self.put(entry.getKey(), entry.getValue());
    }
  }

  static class KeySet<K extends @Nullable Object, V extends @Nullable Object>
      extends Sets.ImprovedAbstractSet<K> {
    @Weak final Map<K, V> map;

    KeySet(Map<K, V> map) {
      this.map = checkNotNull(map);
    }

    Map<K, V> map() {
      return map;
    }

    @Override
    public Iterator<K> iterator() {
      return keyIterator(map().entrySet().iterator());
    }

    @Override
    public void forEach(Consumer<? super K> action) {
      checkNotNull(action);
      // avoids entry allocation for those maps that allocate entries on iteration
      map.forEach((k, v) -> action.accept(k));
    }

    @Override
    public int size() {
      return map().size();
    }

    @Override
    public boolean isEmpty() {
      return map().isEmpty();
    }

    @Override
    public boolean contains(@CheckForNull Object o) {
      return map().containsKey(o);
    }

    @Override
    public boolean remove(@CheckForNull Object o) {
      if (contains(o)) {
        map().remove(o);
        return true;
      }
      return false;
    }

    @Override
    public void clear() {
      map().clear();
    }
  }

  @CheckForNull
  static <K extends @Nullable Object> K keyOrNull(@CheckForNull Entry<K, ?> entry) {
    return (entry == null) ? null : entry.getKey();
  }

  @CheckForNull
  static <V extends @Nullable Object> V valueOrNull(@CheckForNull Entry<?, V> entry) {
    return (entry == null) ? null : entry.getValue();
  }

  static class SortedKeySet<K extends @Nullable Object, V extends @Nullable Object>
      extends KeySet<K, V> implements SortedSet<K> {
    SortedKeySet(SortedMap<K, V> map) {
      super(map);
    }

    @Override
    SortedMap<K, V> map() {
      return (SortedMap<K, V>) super.map();
    }

    @Override
    @CheckForNull
    public Comparator<? super K> comparator() {
      return map().comparator();
    }

    @Override
    public SortedSet<K> subSet(K fromElement, K toElement) {
      return new SortedKeySet<>(map().subMap(fromElement, toElement));
    }

    @Override
    public SortedSet<K> headSet(K toElement) {
      return new SortedKeySet<>(map().headMap(toElement));
    }

    @Override
    public SortedSet<K> tailSet(K fromElement) {
      return new SortedKeySet<>(map().tailMap(fromElement));
    }

    @Override
    public K first() {
      return map().firstKey();
    }

    @Override
    public K last() {
      return map().lastKey();
    }
  }

  @GwtIncompatible // NavigableMap
  static class NavigableKeySet<K extends @Nullable Object, V extends @Nullable Object>
      extends SortedKeySet<K, V> implements NavigableSet<K> {
    NavigableKeySet(NavigableMap<K, V> map) {
      super(map);
    }

    @Override
    NavigableMap<K, V> map() {
      return (NavigableMap<K, V>) map;
    }

    @Override
    @CheckForNull
    public K lower(K e) {
      return map().lowerKey(e);
    }

    @Override
    @CheckForNull
    public K floor(K e) {
      return map().floorKey(e);
    }

    @Override
    @CheckForNull
    public K ceiling(K e) {
      return map().ceilingKey(e);
    }

    @Override
    @CheckForNull
    public K higher(K e) {
      return map().higherKey(e);
    }

    @Override
    @CheckForNull
    public K pollFirst() {
      return keyOrNull(map().pollFirstEntry());
    }

    @Override
    @CheckForNull
    public K pollLast() {
      return keyOrNull(map().pollLastEntry());
    }

    @Override
    public NavigableSet<K> descendingSet() {
      return map().descendingKeySet();
    }

    @Override
    public Iterator<K> descendingIterator() {
      return descendingSet().iterator();
    }

    @Override
    public NavigableSet<K> subSet(
        K fromElement, boolean fromInclusive, K toElement, boolean toInclusive) {
      return map().subMap(fromElement, fromInclusive, toElement, toInclusive).navigableKeySet();
    }

    @Override
    public SortedSet<K> subSet(K fromElement, K toElement) {
      return subSet(fromElement, true, toElement, false);
    }

    @Override
    public NavigableSet<K> headSet(K toElement, boolean inclusive) {
      return map().headMap(toElement, inclusive).navigableKeySet();
    }

    @Override
    public SortedSet<K> headSet(K toElement) {
      return headSet(toElement, false);
    }

    @Override
    public NavigableSet<K> tailSet(K fromElement, boolean inclusive) {
      return map().tailMap(fromElement, inclusive).navigableKeySet();
    }

    @Override
    public SortedSet<K> tailSet(K fromElement) {
      return tailSet(fromElement, true);
    }
  }

  static class Values<K extends @Nullable Object, V extends @Nullable Object>
      extends AbstractCollection<V> {
    @Weak final Map<K, V> map;

    Values(Map<K, V> map) {
      this.map = checkNotNull(map);
    }

    final Map<K, V> map() {
      return map;
    }

    @Override
    public Iterator<V> iterator() {
      return valueIterator(map().entrySet().iterator());
    }

    @Override
    public void forEach(Consumer<? super V> action) {
      checkNotNull(action);
      // avoids allocation of entries for those maps that generate fresh entries on iteration
      map.forEach((k, v) -> action.accept(v));
    }

    @Override
    public boolean remove(@CheckForNull Object o) {
      try {
        return super.remove(o);
      } catch (UnsupportedOperationException e) {
        for (Entry<K, V> entry : map().entrySet()) {
          if (Objects.equal(o, entry.getValue())) {
            map().remove(entry.getKey());
            return true;
          }
        }
        return false;
      }
    }

    @Override
    public boolean removeAll(Collection<?> c) {
      try {
        return super.removeAll(checkNotNull(c));
      } catch (UnsupportedOperationException e) {
        Set<K> toRemove = Sets.newHashSet();
        for (Entry<K, V> entry : map().entrySet()) {
          if (c.contains(entry.getValue())) {
            toRemove.add(entry.getKey());
          }
        }
        return map().keySet().removeAll(toRemove);
      }
    }

    @Override
    public boolean retainAll(Collection<?> c) {
      try {
        return super.retainAll(checkNotNull(c));
      } catch (UnsupportedOperationException e) {
        Set<K> toRetain = Sets.newHashSet();
        for (Entry<K, V> entry : map().entrySet()) {
          if (c.contains(entry.getValue())) {
            toRetain.add(entry.getKey());
          }
        }
        return map().keySet().retainAll(toRetain);
      }
    }

    @Override
    public int size() {
      return map().size();
    }

    @Override
    public boolean isEmpty() {
      return map().isEmpty();
    }

    @Override
    public boolean contains(@CheckForNull Object o) {
      return map().containsValue(o);
    }

    @Override
    public void clear() {
      map().clear();
    }
  }

  abstract static class EntrySet<K extends @Nullable Object, V extends @Nullable Object>
      extends Sets.ImprovedAbstractSet<Entry<K, V>> {
    abstract Map<K, V> map();

    @Override
    public int size() {
      return map().size();
    }

    @Override
    public void clear() {
      map().clear();
    }

    @Override
    public boolean contains(@CheckForNull Object o) {
      if (o instanceof Entry) {
        Entry<?, ?> entry = (Entry<?, ?>) o;
        Object key = entry.getKey();
        V value = Maps.safeGet(map(), key);
        return Objects.equal(value, entry.getValue()) && (value != null || map().containsKey(key));
      }
      return false;
    }

    @Override
    public boolean isEmpty() {
      return map().isEmpty();
    }

    @Override
    public boolean remove(@CheckForNull Object o) {
      /*
       * `o instanceof Entry` is guaranteed by `contains`, but we check it here to satisfy our
       * nullness checker.
       */
      if (contains(o) && o instanceof Entry) {
        Entry<?, ?> entry = (Entry<?, ?>) o;
        return map().keySet().remove(entry.getKey());
      }
      return false;
    }

    @Override
    public boolean removeAll(Collection<?> c) {
      try {
        return super.removeAll(checkNotNull(c));
      } catch (UnsupportedOperationException e) {
        // if the iterators don't support remove
        return Sets.removeAllImpl(this, c.iterator());
      }
    }

    @Override
    public boolean retainAll(Collection<?> c) {
      try {
        return super.retainAll(checkNotNull(c));
      } catch (UnsupportedOperationException e) {
        // if the iterators don't support remove
        Set<@Nullable Object> keys = Sets.newHashSetWithExpectedSize(c.size());
        for (Object o : c) {
          /*
           * `o instanceof Entry` is guaranteed by `contains`, but we check it here to satisfy our
           * nullness checker.
           */
          if (contains(o) && o instanceof Entry) {
            Entry<?, ?> entry = (Entry<?, ?>) o;
            keys.add(entry.getKey());
          }
        }
        return map().keySet().retainAll(keys);
      }
    }
  }

  @GwtIncompatible // NavigableMap
  abstract static class DescendingMap<K extends @Nullable Object, V extends @Nullable Object>
      extends ForwardingMap<K, V> implements NavigableMap<K, V> {

    abstract NavigableMap<K, V> forward();

    @Override
    protected final Map<K, V> delegate() {
      return forward();
    }

    @CheckForNull private transient Comparator<? super K> comparator;

    @SuppressWarnings("unchecked")
    @Override
    public Comparator<? super K> comparator() {
      Comparator<? super K> result = comparator;
      if (result == null) {
        Comparator<? super K> forwardCmp = forward().comparator();
        if (forwardCmp == null) {
          forwardCmp = (Comparator) Ordering.natural();
        }
        result = comparator = reverse(forwardCmp);
      }
      return result;
    }

    // If we inline this, we get a javac error.
    private static <T extends @Nullable Object> Ordering<T> reverse(Comparator<T> forward) {
      return Ordering.from(forward).reverse();
    }

    @Override
    public K firstKey() {
      return forward().lastKey();
    }

    @Override
    public K lastKey() {
      return forward().firstKey();
    }

    @Override
    @CheckForNull
    public Entry<K, V> lowerEntry(K key) {
      return forward().higherEntry(key);
    }

    @Override
    @CheckForNull
    public K lowerKey(K key) {
      return forward().higherKey(key);
    }

    @Override
    @CheckForNull
    public Entry<K, V> floorEntry(K key) {
      return forward().ceilingEntry(key);
    }

    @Override
    @CheckForNull
    public K floorKey(K key) {
      return forward().ceilingKey(key);
    }

    @Override
    @CheckForNull
    public Entry<K, V> ceilingEntry(K key) {
      return forward().floorEntry(key);
    }

    @Override
    @CheckForNull
    public K ceilingKey(K key) {
      return forward().floorKey(key);
    }

    @Override
    @CheckForNull
    public Entry<K, V> higherEntry(K key) {
      return forward().lowerEntry(key);
    }

    @Override
    @CheckForNull
    public K higherKey(K key) {
      return forward().lowerKey(key);
    }

    @Override
    @CheckForNull
    public Entry<K, V> firstEntry() {
      return forward().lastEntry();
    }

    @Override
    @CheckForNull
    public Entry<K, V> lastEntry() {
      return forward().firstEntry();
    }

    @Override
    @CheckForNull
    public Entry<K, V> pollFirstEntry() {
      return forward().pollLastEntry();
    }

    @Override
    @CheckForNull
    public Entry<K, V> pollLastEntry() {
      return forward().pollFirstEntry();
    }

    @Override
    public NavigableMap<K, V> descendingMap() {
      return forward();
    }

    @CheckForNull private transient Set<Entry<K, V>> entrySet;

    @Override
    public Set<Entry<K, V>> entrySet() {
      Set<Entry<K, V>> result = entrySet;
      return (result == null) ? entrySet = createEntrySet() : result;
    }

    abstract Iterator<Entry<K, V>> entryIterator();

    Set<Entry<K, V>> createEntrySet() {
      @WeakOuter
      class EntrySetImpl extends EntrySet<K, V> {
        @Override
        Map<K, V> map() {
          return DescendingMap.this;
        }

        @Override
        public Iterator<Entry<K, V>> iterator() {
          return entryIterator();
        }
      }
      return new EntrySetImpl();
    }

    @Override
    public Set<K> keySet() {
      return navigableKeySet();
    }

    @CheckForNull private transient NavigableSet<K> navigableKeySet;

    @Override
    public NavigableSet<K> navigableKeySet() {
      NavigableSet<K> result = navigableKeySet;
      return (result == null) ? navigableKeySet = new NavigableKeySet<>(this) : result;
    }

    @Override
    public NavigableSet<K> descendingKeySet() {
      return forward().navigableKeySet();
    }

    @Override
    public NavigableMap<K, V> subMap(
        K fromKey, boolean fromInclusive, K toKey, boolean toInclusive) {
      return forward().subMap(toKey, toInclusive, fromKey, fromInclusive).descendingMap();
    }

    @Override
    public SortedMap<K, V> subMap(K fromKey, K toKey) {
      return subMap(fromKey, true, toKey, false);
    }

    @Override
    public NavigableMap<K, V> headMap(K toKey, boolean inclusive) {
      return forward().tailMap(toKey, inclusive).descendingMap();
    }

    @Override
    public SortedMap<K, V> headMap(K toKey) {
      return headMap(toKey, false);
    }

    @Override
    public NavigableMap<K, V> tailMap(K fromKey, boolean inclusive) {
      return forward().headMap(fromKey, inclusive).descendingMap();
    }

    @Override
    public SortedMap<K, V> tailMap(K fromKey) {
      return tailMap(fromKey, true);
    }

    @Override
    public Collection<V> values() {
      return new Values<>(this);
    }

    @Override
    public String toString() {
      return standardToString();
    }
  }

  /** Returns a map from the ith element of list to i. */
  static <E> ImmutableMap<E, Integer> indexMap(Collection<E> list) {
    ImmutableMap.Builder<E, Integer> builder = new ImmutableMap.Builder<>(list.size());
    int i = 0;
    for (E e : list) {
      builder.put(e, i++);
    }
    return builder.buildOrThrow();
  }

  /**
   * Returns a view of the portion of {@code map} whose keys are contained by {@code range}.
   *
   * <p>This method delegates to the appropriate methods of {@link NavigableMap} (namely {@link
   * NavigableMap#subMap(Object, boolean, Object, boolean) subMap()}, {@link
   * NavigableMap#tailMap(Object, boolean) tailMap()}, and {@link NavigableMap#headMap(Object,
   * boolean) headMap()}) to actually construct the view. Consult these methods for a full
   * description of the returned view's behavior.
   *
   * <p><b>Warning:</b> {@code Range}s always represent a range of values using the values' natural
   * ordering. {@code NavigableMap} on the other hand can specify a custom ordering via a {@link
   * Comparator}, which can violate the natural ordering. Using this method (or in general using
   * {@code Range}) with unnaturally-ordered maps can lead to unexpected and undefined behavior.
   *
   * @since 20.0
   */
  @Beta
  @GwtIncompatible // NavigableMap
  public static <K extends Comparable<? super K>, V extends @Nullable Object>
      NavigableMap<K, V> subMap(NavigableMap<K, V> map, Range<K> range) {
    if (map.comparator() != null
        && map.comparator() != Ordering.natural()
        && range.hasLowerBound()
        && range.hasUpperBound()) {
      checkArgument(
          map.comparator().compare(range.lowerEndpoint(), range.upperEndpoint()) <= 0,
          "map is using a custom comparator which is inconsistent with the natural ordering.");
    }
    if (range.hasLowerBound() && range.hasUpperBound()) {
      return map.subMap(
          range.lowerEndpoint(),
          range.lowerBoundType() == BoundType.CLOSED,
          range.upperEndpoint(),
          range.upperBoundType() == BoundType.CLOSED);
    } else if (range.hasLowerBound()) {
      return map.tailMap(range.lowerEndpoint(), range.lowerBoundType() == BoundType.CLOSED);
    } else if (range.hasUpperBound()) {
      return map.headMap(range.upperEndpoint(), range.upperBoundType() == BoundType.CLOSED);
    }
    return checkNotNull(map);
  }
}<|MERGE_RESOLUTION|>--- conflicted
+++ resolved
@@ -72,13 +72,9 @@
 import java.util.function.Consumer;
 import java.util.stream.Collector;
 import javax.annotation.CheckForNull;
-<<<<<<< HEAD
-import org.jspecify.nullness.NullMarked;
-import org.jspecify.nullness.Nullable;
-=======
-import org.checkerframework.checker.nullness.qual.NonNull;
-import org.checkerframework.checker.nullness.qual.Nullable;
->>>>>>> 28ee96ff
+import org.jspecify.annotations.NonNull;
+import org.jspecify.annotations.NullMarked;
+import org.jspecify.annotations.Nullable;
 
 /**
  * Static utility methods pertaining to {@link Map} instances (including instances of {@link
@@ -130,6 +126,7 @@
       Iterator<Entry<K, V>> entryIterator) {
     return new TransformedIterator<Entry<K, V>, K>(entryIterator) {
       @Override
+      @ParametricNullness
       K transform(Entry<K, V> entry) {
         return entry.getKey();
       }
@@ -140,6 +137,7 @@
       Iterator<Entry<K, V>> entryIterator) {
     return new TransformedIterator<Entry<K, V>, V>(entryIterator) {
       @Override
+      @ParametricNullness
       V transform(Entry<K, V> entry) {
         return entry.getValue();
       }
@@ -688,24 +686,27 @@
 
   static class ValueDifferenceImpl<V extends @Nullable Object>
       implements MapDifference.ValueDifference<V> {
-    private final V left;
-    private final V right;
-
-    static <V extends @Nullable Object> ValueDifference<V> create(V left, V right) {
+    @ParametricNullness private final V left;
+    @ParametricNullness private final V right;
+
+    static <V extends @Nullable Object> ValueDifference<V> create(
+        @ParametricNullness V left, @ParametricNullness V right) {
       return new ValueDifferenceImpl<V>(left, right);
     }
 
-    private ValueDifferenceImpl(V left, V right) {
+    private ValueDifferenceImpl(@ParametricNullness V left, @ParametricNullness V right) {
       this.left = left;
       this.right = right;
     }
 
     @Override
+    @ParametricNullness
     public V leftValue() {
       return left;
     }
 
     @Override
+    @ParametricNullness
     public V rightValue() {
       return right;
     }
@@ -961,7 +962,7 @@
       Iterator<Entry<K, V>> asMapEntryIterator(Set<K> set, final Function<? super K, V> function) {
     return new TransformedIterator<K, Entry<K, V>>(set.iterator()) {
       @Override
-      Entry<K, V> transform(final K key) {
+      Entry<K, V> transform(@ParametricNullness final K key) {
         return immutableEntry(key, function.apply(key));
       }
     };
@@ -991,26 +992,28 @@
     }
 
     @Override
-    public SortedMap<K, V> subMap(K fromKey, K toKey) {
+    public SortedMap<K, V> subMap(@ParametricNullness K fromKey, @ParametricNullness K toKey) {
       return asMap(backingSet().subSet(fromKey, toKey), function);
     }
 
     @Override
-    public SortedMap<K, V> headMap(K toKey) {
+    public SortedMap<K, V> headMap(@ParametricNullness K toKey) {
       return asMap(backingSet().headSet(toKey), function);
     }
 
     @Override
-    public SortedMap<K, V> tailMap(K fromKey) {
+    public SortedMap<K, V> tailMap(@ParametricNullness K fromKey) {
       return asMap(backingSet().tailSet(fromKey), function);
     }
 
     @Override
+    @ParametricNullness
     public K firstKey() {
       return backingSet().first();
     }
 
     @Override
+    @ParametricNullness
     public K lastKey() {
       return backingSet().last();
     }
@@ -1035,17 +1038,20 @@
 
     @Override
     public NavigableMap<K, V> subMap(
-        K fromKey, boolean fromInclusive, K toKey, boolean toInclusive) {
+        @ParametricNullness K fromKey,
+        boolean fromInclusive,
+        @ParametricNullness K toKey,
+        boolean toInclusive) {
       return asMap(set.subSet(fromKey, fromInclusive, toKey, toInclusive), function);
     }
 
     @Override
-    public NavigableMap<K, V> headMap(K toKey, boolean inclusive) {
+    public NavigableMap<K, V> headMap(@ParametricNullness K toKey, boolean inclusive) {
       return asMap(set.headSet(toKey, inclusive), function);
     }
 
     @Override
-    public NavigableMap<K, V> tailMap(K fromKey, boolean inclusive) {
+    public NavigableMap<K, V> tailMap(@ParametricNullness K fromKey, boolean inclusive) {
       return asMap(set.tailSet(fromKey, inclusive), function);
     }
 
@@ -1122,7 +1128,7 @@
       }
 
       @Override
-      public boolean add(E element) {
+      public boolean add(@ParametricNullness E element) {
         throw new UnsupportedOperationException();
       }
 
@@ -1142,7 +1148,7 @@
       }
 
       @Override
-      public boolean add(E element) {
+      public boolean add(@ParametricNullness E element) {
         throw new UnsupportedOperationException();
       }
 
@@ -1152,17 +1158,18 @@
       }
 
       @Override
-      public SortedSet<E> headSet(E toElement) {
+      public SortedSet<E> headSet(@ParametricNullness E toElement) {
         return removeOnlySortedSet(super.headSet(toElement));
       }
 
       @Override
-      public SortedSet<E> subSet(E fromElement, E toElement) {
+      public SortedSet<E> subSet(
+          @ParametricNullness E fromElement, @ParametricNullness E toElement) {
         return removeOnlySortedSet(super.subSet(fromElement, toElement));
       }
 
       @Override
-      public SortedSet<E> tailSet(E fromElement) {
+      public SortedSet<E> tailSet(@ParametricNullness E fromElement) {
         return removeOnlySortedSet(super.tailSet(fromElement));
       }
     };
@@ -1178,7 +1185,7 @@
       }
 
       @Override
-      public boolean add(E element) {
+      public boolean add(@ParametricNullness E element) {
         throw new UnsupportedOperationException();
       }
 
@@ -1188,34 +1195,38 @@
       }
 
       @Override
-      public SortedSet<E> headSet(E toElement) {
+      public SortedSet<E> headSet(@ParametricNullness E toElement) {
         return removeOnlySortedSet(super.headSet(toElement));
       }
 
       @Override
-      public NavigableSet<E> headSet(E toElement, boolean inclusive) {
+      public NavigableSet<E> headSet(@ParametricNullness E toElement, boolean inclusive) {
         return removeOnlyNavigableSet(super.headSet(toElement, inclusive));
       }
 
       @Override
-      public SortedSet<E> subSet(E fromElement, E toElement) {
+      public SortedSet<E> subSet(
+          @ParametricNullness E fromElement, @ParametricNullness E toElement) {
         return removeOnlySortedSet(super.subSet(fromElement, toElement));
       }
 
       @Override
       public NavigableSet<E> subSet(
-          E fromElement, boolean fromInclusive, E toElement, boolean toInclusive) {
+          @ParametricNullness E fromElement,
+          boolean fromInclusive,
+          @ParametricNullness E toElement,
+          boolean toInclusive) {
         return removeOnlyNavigableSet(
             super.subSet(fromElement, fromInclusive, toElement, toInclusive));
       }
 
       @Override
-      public SortedSet<E> tailSet(E fromElement) {
+      public SortedSet<E> tailSet(@ParametricNullness E fromElement) {
         return removeOnlySortedSet(super.tailSet(fromElement));
       }
 
       @Override
-      public NavigableSet<E> tailSet(E fromElement, boolean inclusive) {
+      public NavigableSet<E> tailSet(@ParametricNullness E fromElement, boolean inclusive) {
         return removeOnlyNavigableSet(super.tailSet(fromElement, inclusive));
       }
 
@@ -1438,7 +1449,7 @@
    */
   @GwtCompatible(serializable = true)
   public static <K extends @Nullable Object, V extends @Nullable Object> Entry<K, V> immutableEntry(
-      K key, V value) {
+      @ParametricNullness K key, @ParametricNullness V value) {
     return new ImmutableEntry<>(key, value);
   }
 
@@ -1469,11 +1480,13 @@
     checkNotNull(entry);
     return new AbstractMapEntry<K, V>() {
       @Override
+      @ParametricNullness
       public K getKey() {
         return entry.getKey();
       }
 
       @Override
+      @ParametricNullness
       public V getValue() {
         return entry.getValue();
       }
@@ -1688,7 +1701,7 @@
 
     @Override
     @CheckForNull
-    public V forcePut(K key, V value) {
+    public V forcePut(@ParametricNullness K key, @ParametricNullness V value) {
       throw new UnsupportedOperationException();
     }
 
@@ -2078,12 +2091,8 @@
      * @throws NullPointerException if the key or value is null and this transformer does not accept
      *     null arguments
      */
-<<<<<<< HEAD
-    V2 transformEntry(K key, V1 value);
-=======
     @ParametricNullness
     V2 transformEntry(@ParametricNullness K key, @ParametricNullness V1 value);
->>>>>>> 28ee96ff
   }
 
   /** Views a function as an entry transformer that ignores the entry key. */
@@ -2092,7 +2101,8 @@
     checkNotNull(function);
     return new EntryTransformer<K, V1, V2>() {
       @Override
-      public V2 transformEntry(K key, V1 value) {
+      @ParametricNullness
+      public V2 transformEntry(@ParametricNullness K key, @ParametricNullness V1 value) {
         return function.apply(value);
       }
     };
@@ -2100,11 +2110,12 @@
 
   static <K extends @Nullable Object, V1 extends @Nullable Object, V2 extends @Nullable Object>
       Function<V1, V2> asValueToValueFunction(
-          final EntryTransformer<? super K, V1, V2> transformer, final K key) {
+          final EntryTransformer<? super K, V1, V2> transformer, @ParametricNullness final K key) {
     checkNotNull(transformer);
     return new Function<V1, V2>() {
       @Override
-      public V2 apply(V1 v1) {
+      @ParametricNullness
+      public V2 apply(@ParametricNullness V1 v1) {
         return transformer.transformEntry(key, v1);
       }
     };
@@ -2117,6 +2128,7 @@
     checkNotNull(transformer);
     return new Function<Entry<K, V1>, V2>() {
       @Override
+      @ParametricNullness
       public V2 apply(Entry<K, V1> entry) {
         return transformer.transformEntry(entry.getKey(), entry.getValue());
       }
@@ -2131,11 +2143,13 @@
     checkNotNull(entry);
     return new AbstractMapEntry<K, V2>() {
       @Override
+      @ParametricNullness
       public K getKey() {
         return entry.getKey();
       }
 
       @Override
+      @ParametricNullness
       public V2 getValue() {
         return transformer.transformEntry(entry.getKey(), entry.getValue());
       }
@@ -2262,27 +2276,29 @@
     }
 
     @Override
+    @ParametricNullness
     public K firstKey() {
       return fromMap().firstKey();
     }
 
     @Override
-    public SortedMap<K, V2> headMap(K toKey) {
+    public SortedMap<K, V2> headMap(@ParametricNullness K toKey) {
       return transformEntries(fromMap().headMap(toKey), transformer);
     }
 
     @Override
+    @ParametricNullness
     public K lastKey() {
       return fromMap().lastKey();
     }
 
     @Override
-    public SortedMap<K, V2> subMap(K fromKey, K toKey) {
+    public SortedMap<K, V2> subMap(@ParametricNullness K fromKey, @ParametricNullness K toKey) {
       return transformEntries(fromMap().subMap(fromKey, toKey), transformer);
     }
 
     @Override
-    public SortedMap<K, V2> tailMap(K fromKey) {
+    public SortedMap<K, V2> tailMap(@ParametricNullness K fromKey) {
       return transformEntries(fromMap().tailMap(fromKey), transformer);
     }
   }
@@ -2299,13 +2315,13 @@
 
     @Override
     @CheckForNull
-    public Entry<K, V2> ceilingEntry(K key) {
+    public Entry<K, V2> ceilingEntry(@ParametricNullness K key) {
       return transformEntry(fromMap().ceilingEntry(key));
     }
 
     @Override
     @CheckForNull
-    public K ceilingKey(K key) {
+    public K ceilingKey(@ParametricNullness K key) {
       return fromMap().ceilingKey(key);
     }
 
@@ -2327,35 +2343,35 @@
 
     @Override
     @CheckForNull
-    public Entry<K, V2> floorEntry(K key) {
+    public Entry<K, V2> floorEntry(@ParametricNullness K key) {
       return transformEntry(fromMap().floorEntry(key));
     }
 
     @Override
     @CheckForNull
-    public K floorKey(K key) {
+    public K floorKey(@ParametricNullness K key) {
       return fromMap().floorKey(key);
     }
 
     @Override
-    public NavigableMap<K, V2> headMap(K toKey) {
+    public NavigableMap<K, V2> headMap(@ParametricNullness K toKey) {
       return headMap(toKey, false);
     }
 
     @Override
-    public NavigableMap<K, V2> headMap(K toKey, boolean inclusive) {
+    public NavigableMap<K, V2> headMap(@ParametricNullness K toKey, boolean inclusive) {
       return transformEntries(fromMap().headMap(toKey, inclusive), transformer);
     }
 
     @Override
     @CheckForNull
-    public Entry<K, V2> higherEntry(K key) {
+    public Entry<K, V2> higherEntry(@ParametricNullness K key) {
       return transformEntry(fromMap().higherEntry(key));
     }
 
     @Override
     @CheckForNull
-    public K higherKey(K key) {
+    public K higherKey(@ParametricNullness K key) {
       return fromMap().higherKey(key);
     }
 
@@ -2367,13 +2383,13 @@
 
     @Override
     @CheckForNull
-    public Entry<K, V2> lowerEntry(K key) {
+    public Entry<K, V2> lowerEntry(@ParametricNullness K key) {
       return transformEntry(fromMap().lowerEntry(key));
     }
 
     @Override
     @CheckForNull
-    public K lowerKey(K key) {
+    public K lowerKey(@ParametricNullness K key) {
       return fromMap().lowerKey(key);
     }
 
@@ -2396,23 +2412,26 @@
 
     @Override
     public NavigableMap<K, V2> subMap(
-        K fromKey, boolean fromInclusive, K toKey, boolean toInclusive) {
+        @ParametricNullness K fromKey,
+        boolean fromInclusive,
+        @ParametricNullness K toKey,
+        boolean toInclusive) {
       return transformEntries(
           fromMap().subMap(fromKey, fromInclusive, toKey, toInclusive), transformer);
     }
 
     @Override
-    public NavigableMap<K, V2> subMap(K fromKey, K toKey) {
+    public NavigableMap<K, V2> subMap(@ParametricNullness K fromKey, @ParametricNullness K toKey) {
       return subMap(fromKey, true, toKey, false);
     }
 
     @Override
-    public NavigableMap<K, V2> tailMap(K fromKey) {
+    public NavigableMap<K, V2> tailMap(@ParametricNullness K fromKey) {
       return tailMap(fromKey, true);
     }
 
     @Override
-    public NavigableMap<K, V2> tailMap(K fromKey, boolean inclusive) {
+    public NavigableMap<K, V2> tailMap(@ParametricNullness K fromKey, boolean inclusive) {
       return transformEntries(fromMap().tailMap(fromKey, inclusive), transformer);
     }
 
@@ -2887,7 +2906,7 @@
       this.predicate = predicate;
     }
 
-    boolean apply(@CheckForNull Object key, V value) {
+    boolean apply(@CheckForNull Object key, @ParametricNullness V value) {
       // This method is called only when the key is in the map (or about to be added to the map),
       // implying that key is a K.
       @SuppressWarnings({"unchecked", "nullness"})
@@ -2897,7 +2916,7 @@
 
     @Override
     @CheckForNull
-    public V put(K key, V value) {
+    public V put(@ParametricNullness K key, @ParametricNullness V value) {
       checkArgument(apply(key, value));
       return unfiltered.put(key, value);
     }
@@ -3074,7 +3093,8 @@
               }
 
               @Override
-              public V setValue(V newValue) {
+              @ParametricNullness
+              public V setValue(@ParametricNullness V newValue) {
                 checkArgument(apply(getKey(), newValue));
                 return super.setValue(newValue);
               }
@@ -3188,26 +3208,29 @@
       }
 
       @Override
-      public SortedSet<K> subSet(K fromElement, K toElement) {
+      public SortedSet<K> subSet(
+          @ParametricNullness K fromElement, @ParametricNullness K toElement) {
         return (SortedSet<K>) subMap(fromElement, toElement).keySet();
       }
 
       @Override
-      public SortedSet<K> headSet(K toElement) {
+      public SortedSet<K> headSet(@ParametricNullness K toElement) {
         return (SortedSet<K>) headMap(toElement).keySet();
       }
 
       @Override
-      public SortedSet<K> tailSet(K fromElement) {
+      public SortedSet<K> tailSet(@ParametricNullness K fromElement) {
         return (SortedSet<K>) tailMap(fromElement).keySet();
       }
 
       @Override
+      @ParametricNullness
       public K first() {
         return firstKey();
       }
 
       @Override
+      @ParametricNullness
       public K last() {
         return lastKey();
       }
@@ -3220,12 +3243,14 @@
     }
 
     @Override
+    @ParametricNullness
     public K firstKey() {
       // correctly throws NoSuchElementException when filtered map is empty.
       return keySet().iterator().next();
     }
 
     @Override
+    @ParametricNullness
     public K lastKey() {
       SortedMap<K, V> headMap = sortedMap();
       while (true) {
@@ -3240,17 +3265,17 @@
     }
 
     @Override
-    public SortedMap<K, V> headMap(K toKey) {
+    public SortedMap<K, V> headMap(@ParametricNullness K toKey) {
       return new FilteredEntrySortedMap<>(sortedMap().headMap(toKey), predicate);
     }
 
     @Override
-    public SortedMap<K, V> subMap(K fromKey, K toKey) {
+    public SortedMap<K, V> subMap(@ParametricNullness K fromKey, @ParametricNullness K toKey) {
       return new FilteredEntrySortedMap<>(sortedMap().subMap(fromKey, toKey), predicate);
     }
 
     @Override
-    public SortedMap<K, V> tailMap(K fromKey) {
+    public SortedMap<K, V> tailMap(@ParametricNullness K fromKey) {
       return new FilteredEntrySortedMap<>(sortedMap().tailMap(fromKey), predicate);
     }
   }
@@ -3335,7 +3360,7 @@
 
     @Override
     @CheckForNull
-    public V put(K key, V value) {
+    public V put(@ParametricNullness K key, @ParametricNullness V value) {
       return filteredDelegate.put(key, value);
     }
 
@@ -3379,18 +3404,21 @@
 
     @Override
     public NavigableMap<K, V> subMap(
-        K fromKey, boolean fromInclusive, K toKey, boolean toInclusive) {
+        @ParametricNullness K fromKey,
+        boolean fromInclusive,
+        @ParametricNullness K toKey,
+        boolean toInclusive) {
       return filterEntries(
           unfiltered.subMap(fromKey, fromInclusive, toKey, toInclusive), entryPredicate);
     }
 
     @Override
-    public NavigableMap<K, V> headMap(K toKey, boolean inclusive) {
+    public NavigableMap<K, V> headMap(@ParametricNullness K toKey, boolean inclusive) {
       return filterEntries(unfiltered.headMap(toKey, inclusive), entryPredicate);
     }
 
     @Override
-    public NavigableMap<K, V> tailMap(K fromKey, boolean inclusive) {
+    public NavigableMap<K, V> tailMap(@ParametricNullness K fromKey, boolean inclusive) {
       return filterEntries(unfiltered.tailMap(fromKey, inclusive), entryPredicate);
     }
   }
@@ -3428,7 +3456,7 @@
 
     @Override
     @CheckForNull
-    public V forcePut(K key, V value) {
+    public V forcePut(@ParametricNullness K key, @ParametricNullness V value) {
       checkArgument(apply(key, value));
       return unfiltered().forcePut(key, value);
     }
@@ -3513,49 +3541,49 @@
 
     @Override
     @CheckForNull
-    public Entry<K, V> lowerEntry(K key) {
+    public Entry<K, V> lowerEntry(@ParametricNullness K key) {
       return unmodifiableOrNull(delegate.lowerEntry(key));
     }
 
     @Override
     @CheckForNull
-    public K lowerKey(K key) {
+    public K lowerKey(@ParametricNullness K key) {
       return delegate.lowerKey(key);
     }
 
     @Override
     @CheckForNull
-    public Entry<K, V> floorEntry(K key) {
+    public Entry<K, V> floorEntry(@ParametricNullness K key) {
       return unmodifiableOrNull(delegate.floorEntry(key));
     }
 
     @Override
     @CheckForNull
-    public K floorKey(K key) {
+    public K floorKey(@ParametricNullness K key) {
       return delegate.floorKey(key);
     }
 
     @Override
     @CheckForNull
-    public Entry<K, V> ceilingEntry(K key) {
+    public Entry<K, V> ceilingEntry(@ParametricNullness K key) {
       return unmodifiableOrNull(delegate.ceilingEntry(key));
     }
 
     @Override
     @CheckForNull
-    public K ceilingKey(K key) {
+    public K ceilingKey(@ParametricNullness K key) {
       return delegate.ceilingKey(key);
     }
 
     @Override
     @CheckForNull
-    public Entry<K, V> higherEntry(K key) {
+    public Entry<K, V> higherEntry(@ParametricNullness K key) {
       return unmodifiableOrNull(delegate.higherEntry(key));
     }
 
     @Override
     @CheckForNull
-    public K higherKey(K key) {
+    public K higherKey(@ParametricNullness K key) {
       return delegate.higherKey(key);
     }
 
@@ -3660,34 +3688,37 @@
     }
 
     @Override
-    public SortedMap<K, V> subMap(K fromKey, K toKey) {
+    public SortedMap<K, V> subMap(@ParametricNullness K fromKey, @ParametricNullness K toKey) {
       return subMap(fromKey, true, toKey, false);
     }
 
     @Override
     public NavigableMap<K, V> subMap(
-        K fromKey, boolean fromInclusive, K toKey, boolean toInclusive) {
+        @ParametricNullness K fromKey,
+        boolean fromInclusive,
+        @ParametricNullness K toKey,
+        boolean toInclusive) {
       return Maps.unmodifiableNavigableMap(
           delegate.subMap(fromKey, fromInclusive, toKey, toInclusive));
     }
 
     @Override
-    public SortedMap<K, V> headMap(K toKey) {
+    public SortedMap<K, V> headMap(@ParametricNullness K toKey) {
       return headMap(toKey, false);
     }
 
     @Override
-    public NavigableMap<K, V> headMap(K toKey, boolean inclusive) {
+    public NavigableMap<K, V> headMap(@ParametricNullness K toKey, boolean inclusive) {
       return Maps.unmodifiableNavigableMap(delegate.headMap(toKey, inclusive));
     }
 
     @Override
-    public SortedMap<K, V> tailMap(K fromKey) {
+    public SortedMap<K, V> tailMap(@ParametricNullness K fromKey) {
       return tailMap(fromKey, true);
     }
 
     @Override
-    public NavigableMap<K, V> tailMap(K fromKey, boolean inclusive) {
+    public NavigableMap<K, V> tailMap(@ParametricNullness K fromKey, boolean inclusive) {
       return Maps.unmodifiableNavigableMap(delegate.tailMap(fromKey, inclusive));
     }
   }
@@ -4047,26 +4078,28 @@
     }
 
     @Override
-    public SortedSet<K> subSet(K fromElement, K toElement) {
+    public SortedSet<K> subSet(@ParametricNullness K fromElement, @ParametricNullness K toElement) {
       return new SortedKeySet<>(map().subMap(fromElement, toElement));
     }
 
     @Override
-    public SortedSet<K> headSet(K toElement) {
+    public SortedSet<K> headSet(@ParametricNullness K toElement) {
       return new SortedKeySet<>(map().headMap(toElement));
     }
 
     @Override
-    public SortedSet<K> tailSet(K fromElement) {
+    public SortedSet<K> tailSet(@ParametricNullness K fromElement) {
       return new SortedKeySet<>(map().tailMap(fromElement));
     }
 
     @Override
+    @ParametricNullness
     public K first() {
       return map().firstKey();
     }
 
     @Override
+    @ParametricNullness
     public K last() {
       return map().lastKey();
     }
@@ -4086,25 +4119,25 @@
 
     @Override
     @CheckForNull
-    public K lower(K e) {
+    public K lower(@ParametricNullness K e) {
       return map().lowerKey(e);
     }
 
     @Override
     @CheckForNull
-    public K floor(K e) {
+    public K floor(@ParametricNullness K e) {
       return map().floorKey(e);
     }
 
     @Override
     @CheckForNull
-    public K ceiling(K e) {
+    public K ceiling(@ParametricNullness K e) {
       return map().ceilingKey(e);
     }
 
     @Override
     @CheckForNull
-    public K higher(K e) {
+    public K higher(@ParametricNullness K e) {
       return map().higherKey(e);
     }
 
@@ -4132,32 +4165,35 @@
 
     @Override
     public NavigableSet<K> subSet(
-        K fromElement, boolean fromInclusive, K toElement, boolean toInclusive) {
+        @ParametricNullness K fromElement,
+        boolean fromInclusive,
+        @ParametricNullness K toElement,
+        boolean toInclusive) {
       return map().subMap(fromElement, fromInclusive, toElement, toInclusive).navigableKeySet();
     }
 
     @Override
-    public SortedSet<K> subSet(K fromElement, K toElement) {
+    public SortedSet<K> subSet(@ParametricNullness K fromElement, @ParametricNullness K toElement) {
       return subSet(fromElement, true, toElement, false);
     }
 
     @Override
-    public NavigableSet<K> headSet(K toElement, boolean inclusive) {
+    public NavigableSet<K> headSet(@ParametricNullness K toElement, boolean inclusive) {
       return map().headMap(toElement, inclusive).navigableKeySet();
     }
 
     @Override
-    public SortedSet<K> headSet(K toElement) {
+    public SortedSet<K> headSet(@ParametricNullness K toElement) {
       return headSet(toElement, false);
     }
 
     @Override
-    public NavigableSet<K> tailSet(K fromElement, boolean inclusive) {
+    public NavigableSet<K> tailSet(@ParametricNullness K fromElement, boolean inclusive) {
       return map().tailMap(fromElement, inclusive).navigableKeySet();
     }
 
     @Override
-    public SortedSet<K> tailSet(K fromElement) {
+    public SortedSet<K> tailSet(@ParametricNullness K fromElement) {
       return tailSet(fromElement, true);
     }
   }
@@ -4360,60 +4396,62 @@
     }
 
     @Override
+    @ParametricNullness
     public K firstKey() {
       return forward().lastKey();
     }
 
     @Override
+    @ParametricNullness
     public K lastKey() {
       return forward().firstKey();
     }
 
     @Override
     @CheckForNull
-    public Entry<K, V> lowerEntry(K key) {
+    public Entry<K, V> lowerEntry(@ParametricNullness K key) {
       return forward().higherEntry(key);
     }
 
     @Override
     @CheckForNull
-    public K lowerKey(K key) {
+    public K lowerKey(@ParametricNullness K key) {
       return forward().higherKey(key);
     }
 
     @Override
     @CheckForNull
-    public Entry<K, V> floorEntry(K key) {
+    public Entry<K, V> floorEntry(@ParametricNullness K key) {
       return forward().ceilingEntry(key);
     }
 
     @Override
     @CheckForNull
-    public K floorKey(K key) {
+    public K floorKey(@ParametricNullness K key) {
       return forward().ceilingKey(key);
     }
 
     @Override
     @CheckForNull
-    public Entry<K, V> ceilingEntry(K key) {
+    public Entry<K, V> ceilingEntry(@ParametricNullness K key) {
       return forward().floorEntry(key);
     }
 
     @Override
     @CheckForNull
-    public K ceilingKey(K key) {
+    public K ceilingKey(@ParametricNullness K key) {
       return forward().floorKey(key);
     }
 
     @Override
     @CheckForNull
-    public Entry<K, V> higherEntry(K key) {
+    public Entry<K, V> higherEntry(@ParametricNullness K key) {
       return forward().lowerEntry(key);
     }
 
     @Override
     @CheckForNull
-    public K higherKey(K key) {
+    public K higherKey(@ParametricNullness K key) {
       return forward().lowerKey(key);
     }
 
@@ -4492,32 +4530,35 @@
 
     @Override
     public NavigableMap<K, V> subMap(
-        K fromKey, boolean fromInclusive, K toKey, boolean toInclusive) {
+        @ParametricNullness K fromKey,
+        boolean fromInclusive,
+        @ParametricNullness K toKey,
+        boolean toInclusive) {
       return forward().subMap(toKey, toInclusive, fromKey, fromInclusive).descendingMap();
     }
 
     @Override
-    public SortedMap<K, V> subMap(K fromKey, K toKey) {
+    public SortedMap<K, V> subMap(@ParametricNullness K fromKey, @ParametricNullness K toKey) {
       return subMap(fromKey, true, toKey, false);
     }
 
     @Override
-    public NavigableMap<K, V> headMap(K toKey, boolean inclusive) {
+    public NavigableMap<K, V> headMap(@ParametricNullness K toKey, boolean inclusive) {
       return forward().tailMap(toKey, inclusive).descendingMap();
     }
 
     @Override
-    public SortedMap<K, V> headMap(K toKey) {
+    public SortedMap<K, V> headMap(@ParametricNullness K toKey) {
       return headMap(toKey, false);
     }
 
     @Override
-    public NavigableMap<K, V> tailMap(K fromKey, boolean inclusive) {
+    public NavigableMap<K, V> tailMap(@ParametricNullness K fromKey, boolean inclusive) {
       return forward().headMap(fromKey, inclusive).descendingMap();
     }
 
     @Override
-    public SortedMap<K, V> tailMap(K fromKey) {
+    public SortedMap<K, V> tailMap(@ParametricNullness K fromKey) {
       return tailMap(fromKey, true);
     }
 
