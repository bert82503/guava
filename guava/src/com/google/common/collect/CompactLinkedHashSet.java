--- conflicted
+++ resolved
@@ -24,10 +24,7 @@
 import java.util.Set;
 import java.util.Spliterator;
 import java.util.Spliterators;
-<<<<<<< HEAD
 import org.checkerframework.checker.nullness.qual.Nullable;
-=======
->>>>>>> e71bcee7
 
 /**
  * CompactLinkedHashSet is an implementation of a Set, which a predictable iteration order that
@@ -80,12 +77,8 @@
    * @param elements the elements that the set should contain
    * @return a new {@code CompactLinkedHashSet} containing those elements (minus duplicates)
    */
-<<<<<<< HEAD
+  @SafeVarargs
   public static <E extends @Nullable Object> CompactLinkedHashSet<E> create(E... elements) {
-=======
-  @SafeVarargs
-  public static <E> CompactLinkedHashSet<E> create(E... elements) {
->>>>>>> e71bcee7
     CompactLinkedHashSet<E> set = createWithExpectedSize(elements.length);
     Collections.addAll(set, elements);
     return set;
@@ -115,21 +108,13 @@
    * Pointer to the predecessor of an entry in insertion order. ENDPOINT indicates a node is the
    * first node in insertion order; all values at indices ≥ {@link #size()} are UNSET.
    */
-<<<<<<< HEAD
   private transient int @Nullable [] predecessor;
-=======
-  private transient int[] predecessor;
->>>>>>> e71bcee7
 
   /**
    * Pointer to the successor of an entry in insertion order. ENDPOINT indicates a node is the last
    * node in insertion order; all values at indices ≥ {@link #size()} are UNSET.
    */
-<<<<<<< HEAD
   private transient int @Nullable [] successor;
-=======
-  private transient int[] successor;
->>>>>>> e71bcee7
 
   /** Pointer to the first node in the linked list, or {@code ENDPOINT} if there are no entries. */
   private transient int firstEntry;
