/*
 * Copyright (C) 2009 The Guava Authors
 *
 * Licensed under the Apache License, Version 2.0 (the "License"); you may not use this file except
 * in compliance with the License. You may obtain a copy of the License at
 *
 * http://www.apache.org/licenses/LICENSE-2.0
 *
 * Unless required by applicable law or agreed to in writing, software distributed under the License
 * is distributed on an "AS IS" BASIS, WITHOUT WARRANTIES OR CONDITIONS OF ANY KIND, either express
 * or implied. See the License for the specific language governing permissions and limitations under
 * the License.
 */

package com.google.common.reflect;

import static com.google.common.base.Preconditions.checkArgument;
import static com.google.common.base.Preconditions.checkNotNull;
import static com.google.common.base.Preconditions.checkState;
import static java.util.Arrays.asList;

import com.google.common.base.Joiner;
import com.google.common.base.Objects;
import com.google.common.collect.ImmutableMap;
import com.google.common.collect.Maps;
import java.lang.reflect.GenericArrayType;
import java.lang.reflect.ParameterizedType;
import java.lang.reflect.Type;
import java.lang.reflect.TypeVariable;
import java.lang.reflect.WildcardType;
import java.util.Arrays;
import java.util.LinkedHashSet;
import java.util.Map;
import java.util.Map.Entry;
import java.util.Set;
import java.util.concurrent.atomic.AtomicInteger;
import javax.annotation.CheckForNull;
import org.jspecify.nullness.NullMarked;

/**
 * An object of this class encapsulates type mappings from type variables. Mappings are established
 * with {@link #where} and types are resolved using {@link #resolveType}.
 *
 * <p>Note that usually type mappings are already implied by the static type hierarchy (for example,
 * the {@code E} type variable declared by class {@code List} naturally maps to {@code String} in
 * the context of {@code class MyStringList implements List<String>}). In such case, prefer to use
 * {@link TypeToken#resolveType} since it's simpler and more type safe. This class should only be
 * used when the type mapping isn't implied by the static type hierarchy, but provided through other
 * means such as an annotation or external configuration file.
 *
 * @author Ben Yu
 * @since 15.0
 */
<<<<<<< HEAD
@Beta
@NullMarked
=======
@ElementTypesAreNonnullByDefault
>>>>>>> 28ee96ff
public final class TypeResolver {

  private final TypeTable typeTable;

  public TypeResolver() {
    this.typeTable = new TypeTable();
  }

  private TypeResolver(TypeTable typeTable) {
    this.typeTable = typeTable;
  }

  /**
   * Returns a resolver that resolves types "covariantly".
   *
   * <p>For example, when resolving {@code List<T>} in the context of {@code ArrayList<?>}, {@code
   * <T>} is covariantly resolved to {@code <?>} such that return type of {@code List::get} is
   * {@code <?>}.
   */
  static TypeResolver covariantly(Type contextType) {
    return new TypeResolver().where(TypeMappingIntrospector.getTypeMappings(contextType));
  }

  /**
   * Returns a resolver that resolves types "invariantly".
   *
   * <p>For example, when resolving {@code List<T>} in the context of {@code ArrayList<?>}, {@code
   * <T>} cannot be invariantly resolved to {@code <?>} because otherwise the parameter type of
   * {@code List::set} will be {@code <?>} and it'll falsely say any object can be passed into
   * {@code ArrayList<?>::set}.
   *
   * <p>Instead, {@code <?>} will be resolved to a capture in the form of a type variable {@code
   * <capture-of-? extends Object>}, effectively preventing {@code set} from accepting any type.
   */
  static TypeResolver invariantly(Type contextType) {
    Type invariantContext = WildcardCapturer.INSTANCE.capture(contextType);
    return new TypeResolver().where(TypeMappingIntrospector.getTypeMappings(invariantContext));
  }

  /**
   * Returns a new {@code TypeResolver} with type variables in {@code formal} mapping to types in
   * {@code actual}.
   *
   * <p>For example, if {@code formal} is a {@code TypeVariable T}, and {@code actual} is {@code
   * String.class}, then {@code new TypeResolver().where(formal, actual)} will {@linkplain
   * #resolveType resolve} {@code ParameterizedType List<T>} to {@code List<String>}, and resolve
   * {@code Map<T, Something>} to {@code Map<String, Something>} etc. Similarly, {@code formal} and
   * {@code actual} can be {@code Map<K, V>} and {@code Map<String, Integer>} respectively, or they
   * can be {@code E[]} and {@code String[]} respectively, or even any arbitrary combination
   * thereof.
   *
   * @param formal The type whose type variables or itself is mapped to other type(s). It's almost
   *     always a bug if {@code formal} isn't a type variable and contains no type variable. Make
   *     sure you are passing the two parameters in the right order.
   * @param actual The type that the formal type variable(s) are mapped to. It can be or contain yet
   *     other type variables, in which case these type variables will be further resolved if
   *     corresponding mappings exist in the current {@code TypeResolver} instance.
   */
  public TypeResolver where(Type formal, Type actual) {
    Map<TypeVariableKey, Type> mappings = Maps.newHashMap();
    populateTypeMappings(mappings, checkNotNull(formal), checkNotNull(actual));
    return where(mappings);
  }

  /** Returns a new {@code TypeResolver} with {@code variable} mapping to {@code type}. */
  TypeResolver where(Map<TypeVariableKey, ? extends Type> mappings) {
    return new TypeResolver(typeTable.where(mappings));
  }

  private static void populateTypeMappings(
      Map<TypeVariableKey, Type> mappings, Type from, Type to) {
    if (from.equals(to)) {
      return;
    }
    new TypeVisitor() {
      @Override
      void visitTypeVariable(TypeVariable<?> typeVariable) {
        mappings.put(new TypeVariableKey(typeVariable), to);
      }

      @Override
      void visitWildcardType(WildcardType fromWildcardType) {
        if (!(to instanceof WildcardType)) {
          return; // okay to say <?> is anything
        }
        WildcardType toWildcardType = (WildcardType) to;
        Type[] fromUpperBounds = fromWildcardType.getUpperBounds();
        Type[] toUpperBounds = toWildcardType.getUpperBounds();
        Type[] fromLowerBounds = fromWildcardType.getLowerBounds();
        Type[] toLowerBounds = toWildcardType.getLowerBounds();
        checkArgument(
            fromUpperBounds.length == toUpperBounds.length
                && fromLowerBounds.length == toLowerBounds.length,
            "Incompatible type: %s vs. %s",
            fromWildcardType,
            to);
        for (int i = 0; i < fromUpperBounds.length; i++) {
          populateTypeMappings(mappings, fromUpperBounds[i], toUpperBounds[i]);
        }
        for (int i = 0; i < fromLowerBounds.length; i++) {
          populateTypeMappings(mappings, fromLowerBounds[i], toLowerBounds[i]);
        }
      }

      @Override
      void visitParameterizedType(ParameterizedType fromParameterizedType) {
        if (to instanceof WildcardType) {
          return; // Okay to say Foo<A> is <?>
        }
        ParameterizedType toParameterizedType = expectArgument(ParameterizedType.class, to);
        if (fromParameterizedType.getOwnerType() != null
            && toParameterizedType.getOwnerType() != null) {
          populateTypeMappings(
              mappings, fromParameterizedType.getOwnerType(), toParameterizedType.getOwnerType());
        }
        checkArgument(
            fromParameterizedType.getRawType().equals(toParameterizedType.getRawType()),
            "Inconsistent raw type: %s vs. %s",
            fromParameterizedType,
            to);
        Type[] fromArgs = fromParameterizedType.getActualTypeArguments();
        Type[] toArgs = toParameterizedType.getActualTypeArguments();
        checkArgument(
            fromArgs.length == toArgs.length,
            "%s not compatible with %s",
            fromParameterizedType,
            toParameterizedType);
        for (int i = 0; i < fromArgs.length; i++) {
          populateTypeMappings(mappings, fromArgs[i], toArgs[i]);
        }
      }

      @Override
      void visitGenericArrayType(GenericArrayType fromArrayType) {
        if (to instanceof WildcardType) {
          return; // Okay to say A[] is <?>
        }
        Type componentType = Types.getComponentType(to);
        checkArgument(componentType != null, "%s is not an array type.", to);
        populateTypeMappings(mappings, fromArrayType.getGenericComponentType(), componentType);
      }

      @Override
      void visitClass(Class<?> fromClass) {
        if (to instanceof WildcardType) {
          return; // Okay to say Foo is <?>
        }
        // Can't map from a raw class to anything other than itself or a wildcard.
        // You can't say "assuming String is Integer".
        // And we don't support "assuming String is T"; user has to say "assuming T is String".
        throw new IllegalArgumentException("No type mapping from " + fromClass + " to " + to);
      }
    }.visit(from);
  }

  /**
   * Resolves all type variables in {@code type} and all downstream types and returns a
   * corresponding type with type variables resolved.
   */
  public Type resolveType(Type type) {
    checkNotNull(type);
    if (type instanceof TypeVariable) {
      return typeTable.resolve((TypeVariable<?>) type);
    } else if (type instanceof ParameterizedType) {
      return resolveParameterizedType((ParameterizedType) type);
    } else if (type instanceof GenericArrayType) {
      return resolveGenericArrayType((GenericArrayType) type);
    } else if (type instanceof WildcardType) {
      return resolveWildcardType((WildcardType) type);
    } else {
      // if Class<?>, no resolution needed, we are done.
      return type;
    }
  }

  Type[] resolveTypesInPlace(Type[] types) {
    for (int i = 0; i < types.length; i++) {
      types[i] = resolveType(types[i]);
    }
    return types;
  }

  private Type[] resolveTypes(Type[] types) {
    Type[] result = new Type[types.length];
    for (int i = 0; i < types.length; i++) {
      result[i] = resolveType(types[i]);
    }
    return result;
  }

  private WildcardType resolveWildcardType(WildcardType type) {
    Type[] lowerBounds = type.getLowerBounds();
    Type[] upperBounds = type.getUpperBounds();
    return new Types.WildcardTypeImpl(resolveTypes(lowerBounds), resolveTypes(upperBounds));
  }

  private Type resolveGenericArrayType(GenericArrayType type) {
    Type componentType = type.getGenericComponentType();
    Type resolvedComponentType = resolveType(componentType);
    return Types.newArrayType(resolvedComponentType);
  }

  private ParameterizedType resolveParameterizedType(ParameterizedType type) {
    Type owner = type.getOwnerType();
    Type resolvedOwner = (owner == null) ? null : resolveType(owner);
    Type resolvedRawType = resolveType(type.getRawType());

    Type[] args = type.getActualTypeArguments();
    Type[] resolvedArgs = resolveTypes(args);
    return Types.newParameterizedTypeWithOwner(
        resolvedOwner, (Class<?>) resolvedRawType, resolvedArgs);
  }

  private static <T> T expectArgument(Class<T> type, Object arg) {
    try {
      return type.cast(arg);
    } catch (ClassCastException e) {
      throw new IllegalArgumentException(arg + " is not a " + type.getSimpleName());
    }
  }

  /** A TypeTable maintains mapping from {@link TypeVariable} to types. */
  private static class TypeTable {
    private final ImmutableMap<TypeVariableKey, Type> map;

    TypeTable() {
      this.map = ImmutableMap.of();
    }

    private TypeTable(ImmutableMap<TypeVariableKey, Type> map) {
      this.map = map;
    }

    /** Returns a new {@code TypeResolver} with {@code variable} mapping to {@code type}. */
    final TypeTable where(Map<TypeVariableKey, ? extends Type> mappings) {
      ImmutableMap.Builder<TypeVariableKey, Type> builder = ImmutableMap.builder();
      builder.putAll(map);
      for (Entry<TypeVariableKey, ? extends Type> mapping : mappings.entrySet()) {
        TypeVariableKey variable = mapping.getKey();
        Type type = mapping.getValue();
        checkArgument(!variable.equalsType(type), "Type variable %s bound to itself", variable);
        builder.put(variable, type);
      }
      return new TypeTable(builder.buildOrThrow());
    }

    final Type resolve(TypeVariable<?> var) {
      TypeTable unguarded = this;
      TypeTable guarded =
          new TypeTable() {
            @Override
            public Type resolveInternal(TypeVariable<?> intermediateVar, TypeTable forDependent) {
              if (intermediateVar.getGenericDeclaration().equals(var.getGenericDeclaration())) {
                return intermediateVar;
              }
              return unguarded.resolveInternal(intermediateVar, forDependent);
            }
          };
      return resolveInternal(var, guarded);
    }

    /**
     * Resolves {@code var} using the encapsulated type mapping. If it maps to yet another
     * non-reified type or has bounds, {@code forDependants} is used to do further resolution, which
     * doesn't try to resolve any type variable on generic declarations that are already being
     * resolved.
     *
     * <p>Should only be called and overridden by {@link #resolve(TypeVariable)}.
     */
    Type resolveInternal(TypeVariable<?> var, TypeTable forDependants) {
      Type type = map.get(new TypeVariableKey(var));
      if (type == null) {
        Type[] bounds = var.getBounds();
        if (bounds.length == 0) {
          return var;
        }
        Type[] resolvedBounds = new TypeResolver(forDependants).resolveTypes(bounds);
        /*
         * We'd like to simply create our own TypeVariable with the newly resolved bounds. There's
         * just one problem: Starting with JDK 7u51, the JDK TypeVariable's equals() method doesn't
         * recognize instances of our TypeVariable implementation. This is a problem because users
         * compare TypeVariables from the JDK against TypeVariables returned by TypeResolver. To
         * work with all JDK versions, TypeResolver must return the appropriate TypeVariable
         * implementation in each of the three possible cases:
         *
         * 1. Prior to JDK 7u51, the JDK TypeVariable implementation interoperates with ours.
         * Therefore, we can always create our own TypeVariable.
         *
         * 2. Starting with JDK 7u51, the JDK TypeVariable implementations does not interoperate
         * with ours. Therefore, we have to be careful about whether we create our own TypeVariable:
         *
         * 2a. If the resolved types are identical to the original types, then we can return the
         * original, identical JDK TypeVariable. By doing so, we sidestep the problem entirely.
         *
         * 2b. If the resolved types are different from the original types, things are trickier. The
         * only way to get a TypeVariable instance for the resolved types is to create our own. The
         * created TypeVariable will not interoperate with any JDK TypeVariable. But this is OK: We
         * don't _want_ our new TypeVariable to be equal to the JDK TypeVariable because it has
         * _different bounds_ than the JDK TypeVariable. And it wouldn't make sense for our new
         * TypeVariable to be equal to any _other_ JDK TypeVariable, either, because any other JDK
         * TypeVariable must have a different declaration or name. The only TypeVariable that our
         * new TypeVariable _will_ be equal to is an equivalent TypeVariable that was also created
         * by us. And that equality is guaranteed to hold because it doesn't involve the JDK
         * TypeVariable implementation at all.
         */
        if (Types.NativeTypeVariableEquals.NATIVE_TYPE_VARIABLE_ONLY
            && Arrays.equals(bounds, resolvedBounds)) {
          return var;
        }
        return Types.newArtificialTypeVariable(
            var.getGenericDeclaration(), var.getName(), resolvedBounds);
      }
      // in case the type is yet another type variable.
      return new TypeResolver(forDependants).resolveType(type);
    }
  }

  private static final class TypeMappingIntrospector extends TypeVisitor {

    private final Map<TypeVariableKey, Type> mappings = Maps.newHashMap();

    /**
     * Returns type mappings using type parameters and type arguments found in the generic
     * superclass and the super interfaces of {@code contextClass}.
     */
    static ImmutableMap<TypeVariableKey, Type> getTypeMappings(Type contextType) {
      checkNotNull(contextType);
      TypeMappingIntrospector introspector = new TypeMappingIntrospector();
      introspector.visit(contextType);
      return ImmutableMap.copyOf(introspector.mappings);
    }

    @Override
    void visitClass(Class<?> clazz) {
      visit(clazz.getGenericSuperclass());
      visit(clazz.getGenericInterfaces());
    }

    @Override
    void visitParameterizedType(ParameterizedType parameterizedType) {
      Class<?> rawClass = (Class<?>) parameterizedType.getRawType();
      TypeVariable<?>[] vars = rawClass.getTypeParameters();
      Type[] typeArgs = parameterizedType.getActualTypeArguments();
      checkState(vars.length == typeArgs.length);
      for (int i = 0; i < vars.length; i++) {
        map(new TypeVariableKey(vars[i]), typeArgs[i]);
      }
      visit(rawClass);
      visit(parameterizedType.getOwnerType());
    }

    @Override
    void visitTypeVariable(TypeVariable<?> t) {
      visit(t.getBounds());
    }

    @Override
    void visitWildcardType(WildcardType t) {
      visit(t.getUpperBounds());
    }

    private void map(TypeVariableKey var, Type arg) {
      if (mappings.containsKey(var)) {
        // Mapping already established
        // This is possible when following both superClass -> enclosingClass
        // and enclosingclass -> superClass paths.
        // Since we follow the path of superclass first, enclosing second,
        // superclass mapping should take precedence.
        return;
      }
      // First, check whether var -> arg forms a cycle
      for (Type t = arg; t != null; t = mappings.get(TypeVariableKey.forLookup(t))) {
        if (var.equalsType(t)) {
          // cycle detected, remove the entire cycle from the mapping so that
          // each type variable resolves deterministically to itself.
          // Otherwise, an F -> T cycle will end up resolving both F and T
          // nondeterministically to either F or T.
          for (Type x = arg; x != null; x = mappings.remove(TypeVariableKey.forLookup(x))) {}
          return;
        }
      }
      mappings.put(var, arg);
    }
  }

  // This is needed when resolving types against a context with wildcards
  // For example:
  // class Holder<T> {
  //   void set(T data) {...}
  // }
  // Holder<List<?>> should *not* resolve the set() method to set(List<?> data).
  // Instead, it should create a capture of the wildcard so that set() rejects any List<T>.
  private static class WildcardCapturer {

    static final WildcardCapturer INSTANCE = new WildcardCapturer();

    private final AtomicInteger id;

    private WildcardCapturer() {
      this(new AtomicInteger());
    }

    private WildcardCapturer(AtomicInteger id) {
      this.id = id;
    }

    final Type capture(Type type) {
      checkNotNull(type);
      if (type instanceof Class) {
        return type;
      }
      if (type instanceof TypeVariable) {
        return type;
      }
      if (type instanceof GenericArrayType) {
        GenericArrayType arrayType = (GenericArrayType) type;
        return Types.newArrayType(
            notForTypeVariable().capture(arrayType.getGenericComponentType()));
      }
      if (type instanceof ParameterizedType) {
        ParameterizedType parameterizedType = (ParameterizedType) type;
        Class<?> rawType = (Class<?>) parameterizedType.getRawType();
        TypeVariable<?>[] typeVars = rawType.getTypeParameters();
        Type[] typeArgs = parameterizedType.getActualTypeArguments();
        for (int i = 0; i < typeArgs.length; i++) {
          typeArgs[i] = forTypeVariable(typeVars[i]).capture(typeArgs[i]);
        }
        return Types.newParameterizedTypeWithOwner(
            notForTypeVariable().captureNullable(parameterizedType.getOwnerType()),
            rawType,
            typeArgs);
      }
      if (type instanceof WildcardType) {
        WildcardType wildcardType = (WildcardType) type;
        Type[] lowerBounds = wildcardType.getLowerBounds();
        if (lowerBounds.length == 0) { // ? extends something changes to capture-of
          return captureAsTypeVariable(wildcardType.getUpperBounds());
        } else {
          // TODO(benyu): handle ? super T somehow.
          return type;
        }
      }
      throw new AssertionError("must have been one of the known types");
    }

    TypeVariable<?> captureAsTypeVariable(Type[] upperBounds) {
      String name =
          "capture#" + id.incrementAndGet() + "-of ? extends " + Joiner.on('&').join(upperBounds);
      return Types.newArtificialTypeVariable(WildcardCapturer.class, name, upperBounds);
    }

    private WildcardCapturer forTypeVariable(TypeVariable<?> typeParam) {
      return new WildcardCapturer(id) {
        @Override
        TypeVariable<?> captureAsTypeVariable(Type[] upperBounds) {
          Set<Type> combined = new LinkedHashSet<>(asList(upperBounds));
          // Since this is an artificially generated type variable, we don't bother checking
          // subtyping between declared type bound and actual type bound. So it's possible that we
          // may generate something like <capture#1-of ? extends Foo&SubFoo>.
          // Checking subtype between declared and actual type bounds
          // adds recursive isSubtypeOf() call and feels complicated.
          // There is no contract one way or another as long as isSubtypeOf() works as expected.
          combined.addAll(asList(typeParam.getBounds()));
          if (combined.size() > 1) { // Object is implicit and only useful if it's the only bound.
            combined.remove(Object.class);
          }
          return super.captureAsTypeVariable(combined.toArray(new Type[0]));
        }
      };
    }

    private WildcardCapturer notForTypeVariable() {
      return new WildcardCapturer(id);
    }

    @CheckForNull
    private Type captureNullable(@CheckForNull Type type) {
      if (type == null) {
        return null;
      }
      return capture(type);
    }
  }

  /**
   * Wraps around {@code TypeVariable<?>} to ensure that any two type variables are equal as long as
   * they are declared by the same {@link java.lang.reflect.GenericDeclaration} and have the same
   * name, even if their bounds differ.
   *
   * <p>While resolving a type variable from a {@code var -> type} map, we don't care whether the
   * type variable's bound has been partially resolved. As long as the type variable "identity"
   * matches.
   *
   * <p>On the other hand, if for example we are resolving {@code List<A extends B>} to {@code
   * List<A extends String>}, we need to compare that {@code <A extends B>} is unequal to {@code <A
   * extends String>} in order to decide to use the transformed type instead of the original type.
   */
  static final class TypeVariableKey {
    private final TypeVariable<?> var;

    TypeVariableKey(TypeVariable<?> var) {
      this.var = checkNotNull(var);
    }

    @Override
    public int hashCode() {
      return Objects.hashCode(var.getGenericDeclaration(), var.getName());
    }

    @Override
    public boolean equals(@CheckForNull Object obj) {
      if (obj instanceof TypeVariableKey) {
        TypeVariableKey that = (TypeVariableKey) obj;
        return equalsTypeVariable(that.var);
      } else {
        return false;
      }
    }

    @Override
    public String toString() {
      return var.toString();
    }

    /** Wraps {@code t} in a {@code TypeVariableKey} if it's a type variable. */
    @CheckForNull
    static TypeVariableKey forLookup(Type t) {
      if (t instanceof TypeVariable) {
        return new TypeVariableKey((TypeVariable<?>) t);
      } else {
        return null;
      }
    }

    /**
     * Returns true if {@code type} is a {@code TypeVariable} with the same name and declared by the
     * same {@code GenericDeclaration}.
     */
    boolean equalsType(Type type) {
      if (type instanceof TypeVariable) {
        return equalsTypeVariable((TypeVariable<?>) type);
      } else {
        return false;
      }
    }

    private boolean equalsTypeVariable(TypeVariable<?> that) {
      return var.getGenericDeclaration().equals(that.getGenericDeclaration())
          && var.getName().equals(that.getName());
    }
  }
}<|MERGE_RESOLUTION|>--- conflicted
+++ resolved
@@ -35,7 +35,7 @@
 import java.util.Set;
 import java.util.concurrent.atomic.AtomicInteger;
 import javax.annotation.CheckForNull;
-import org.jspecify.nullness.NullMarked;
+import org.jspecify.annotations.NullMarked;
 
 /**
  * An object of this class encapsulates type mappings from type variables. Mappings are established
@@ -51,12 +51,7 @@
  * @author Ben Yu
  * @since 15.0
  */
-<<<<<<< HEAD
-@Beta
 @NullMarked
-=======
-@ElementTypesAreNonnullByDefault
->>>>>>> 28ee96ff
 public final class TypeResolver {
 
   private final TypeTable typeTable;
