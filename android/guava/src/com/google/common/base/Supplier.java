--- conflicted
+++ resolved
@@ -15,13 +15,8 @@
 package com.google.common.base;
 
 import com.google.common.annotations.GwtCompatible;
-<<<<<<< HEAD
-import com.google.errorprone.annotations.CanIgnoreReturnValue;
-import org.jspecify.nullness.NullMarked;
-import org.jspecify.nullness.Nullable;
-=======
-import org.checkerframework.checker.nullness.qual.Nullable;
->>>>>>> 28ee96ff
+import org.jspecify.annotations.NullMarked;
+import org.jspecify.annotations.Nullable;
 
 /**
  * A class that can supply objects of a single type; a pre-Java-8 version of {@link
@@ -59,10 +54,6 @@
    *
    * @return an instance of the appropriate type
    */
-<<<<<<< HEAD
-  @CanIgnoreReturnValue
-=======
   @ParametricNullness
->>>>>>> 28ee96ff
   T get();
 }