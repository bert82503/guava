/*
 * Copyright (C) 2010 The Guava Authors
 *
 * Licensed under the Apache License, Version 2.0 (the "License"); you may not use this file except
 * in compliance with the License. You may obtain a copy of the License at
 *
 * http://www.apache.org/licenses/LICENSE-2.0
 *
 * Unless required by applicable law or agreed to in writing, software distributed under the License
 * is distributed on an "AS IS" BASIS, WITHOUT WARRANTIES OR CONDITIONS OF ANY KIND, either express
 * or implied. See the License for the specific language governing permissions and limitations under
 * the License.
 */

package com.google.common.base;

import static com.google.common.base.Preconditions.checkNotNull;

import com.google.common.annotations.GwtCompatible;
import com.google.errorprone.annotations.ForOverride;
import java.io.Serializable;
import javax.annotation.CheckForNull;
<<<<<<< HEAD
import org.jspecify.nullness.NullMarked;
import org.jspecify.nullness.Nullable;
=======
import org.checkerframework.checker.nullness.qual.NonNull;
import org.checkerframework.checker.nullness.qual.Nullable;
>>>>>>> 28ee96ff

/**
 * A strategy for determining whether two instances are considered equivalent, and for computing
 * hash codes in a manner consistent with that equivalence. Two examples of equivalences are the
 * {@linkplain #identity() identity equivalence} and the {@linkplain #equals "equals" equivalence}.
 *
 * <p><b>For users targeting Android API level 24 or higher:</b> This class will eventually
 * implement {@code BiPredicate<T, T>} (as it does in the main Guava artifact), but we currently
 * target a lower API level. In the meantime, if you have support for method references you can use
 * an equivalence as a bi-predicate like this: {@code myEquivalence::equivalent}.
 *
 * @author Bob Lee
 * @author Ben Yu
 * @author Gregory Kick
 * @since 10.0 (<a href="https://github.com/google/guava/wiki/Compatibility">mostly
 *     source-compatible</a> since 4.0)
 */
@GwtCompatible
@NullMarked
/*
 * The type parameter is <T> rather than <T extends @Nullable> so that we can use T in the
 * doEquivalent and doHash methods to indicate that the parameter cannot be null.
 */
public abstract class Equivalence<T> {
  /** Constructor for use by subclasses. */
  protected Equivalence() {}

  /**
   * Returns {@code true} if the given objects are considered equivalent.
   *
   * <p>This method describes an <i>equivalence relation</i> on object references, meaning that for
   * all references {@code x}, {@code y}, and {@code z} (any of which may be null):
   *
   * <ul>
   *   <li>{@code equivalent(x, x)} is true (<i>reflexive</i> property)
   *   <li>{@code equivalent(x, y)} and {@code equivalent(y, x)} each return the same result
   *       (<i>symmetric</i> property)
   *   <li>If {@code equivalent(x, y)} and {@code equivalent(y, z)} are both true, then {@code
   *       equivalent(x, z)} is also true (<i>transitive</i> property)
   * </ul>
   *
   * <p>Note that all calls to {@code equivalent(x, y)} are expected to return the same result as
   * long as neither {@code x} nor {@code y} is modified.
   */
  public final boolean equivalent(@CheckForNull T a, @CheckForNull T b) {
    if (a == b) {
      return true;
    }
    if (a == null || b == null) {
      return false;
    }
    return doEquivalent(a, b);
  }

  /** @since 10.0 (previously, subclasses would override equivalent()) */
  @ForOverride
  protected abstract boolean doEquivalent(T a, T b);

  /**
   * Returns a hash code for {@code t}.
   *
   * <p>The {@code hash} has the following properties:
   *
   * <ul>
   *   <li>It is <i>consistent</i>: for any reference {@code x}, multiple invocations of {@code
   *       hash(x}} consistently return the same value provided {@code x} remains unchanged
   *       according to the definition of the equivalence. The hash need not remain consistent from
   *       one execution of an application to another execution of the same application.
   *   <li>It is <i>distributable across equivalence</i>: for any references {@code x} and {@code
   *       y}, if {@code equivalent(x, y)}, then {@code hash(x) == hash(y)}. It is <i>not</i>
   *       necessary that the hash be distributable across <i>inequivalence</i>. If {@code
   *       equivalence(x, y)} is false, {@code hash(x) == hash(y)} may still be true.
   *   <li>{@code hash(null)} is {@code 0}.
   * </ul>
   */
  public final int hash(@CheckForNull T t) {
    if (t == null) {
      return 0;
    }
    return doHash(t);
  }

  /**
   * Implemented by the user to return a hash code for {@code t}, subject to the requirements
   * specified in {@link #hash}.
   *
   * <p>This method should not be called except by {@link #hash}. When {@link #hash} calls this
   * method, {@code t} is guaranteed to be non-null.
   *
   * @since 10.0 (previously, subclasses would override hash())
   */
  @ForOverride
  protected abstract int doHash(T t);

  /**
   * Returns a new equivalence relation for {@code F} which evaluates equivalence by first applying
   * {@code function} to the argument, then evaluating using {@code this}. That is, for any pair of
   * non-null objects {@code x} and {@code y}, {@code equivalence.onResultOf(function).equivalent(a,
   * b)} is true if and only if {@code equivalence.equivalent(function.apply(a), function.apply(b))}
   * is true.
   *
   * <p>For example:
   *
   * <pre>{@code
   * Equivalence<Person> SAME_AGE = Equivalence.equals().onResultOf(GET_PERSON_AGE);
   * }</pre>
   *
   * <p>{@code function} will never be invoked with a null value.
   *
   * <p>Note that {@code function} must be consistent according to {@code this} equivalence
   * relation. That is, invoking {@link Function#apply} multiple times for a given value must return
   * equivalent results. For example, {@code
   * Equivalence.identity().onResultOf(Functions.toStringFunction())} is broken because it's not
   * guaranteed that {@link Object#toString}) always returns the same string instance.
   *
   * @since 10.0
   */
  public final <F> Equivalence<F> onResultOf(Function<? super F, ? extends @Nullable T> function) {
    return new FunctionalEquivalence<>(function, this);
  }

  /**
   * Returns a wrapper of {@code reference} that implements {@link Wrapper#equals(Object)
   * Object.equals()} such that {@code wrap(a).equals(wrap(b))} if and only if {@code equivalent(a,
   * b)}.
   *
   * <p>The returned object is serializable if both this {@code Equivalence} and {@code reference}
   * are serializable (including when {@code reference} is null).
   *
   * @since 10.0
   */
<<<<<<< HEAD
  public final <S extends @Nullable T> Wrapper<S> wrap(S reference) {
    return new Wrapper<S>(this, reference);
=======
  public final <S extends @Nullable T> Wrapper<S> wrap(@ParametricNullness S reference) {
    return new Wrapper<>(this, reference);
>>>>>>> 28ee96ff
  }

  /**
   * Wraps an object so that {@link #equals(Object)} and {@link #hashCode()} delegate to an {@link
   * Equivalence}.
   *
   * <p>For example, given an {@link Equivalence} for {@link String strings} named {@code equiv}
   * that tests equivalence using their lengths:
   *
   * <pre>{@code
   * equiv.wrap("a").equals(equiv.wrap("b")) // true
   * equiv.wrap("a").equals(equiv.wrap("hello")) // false
   * }</pre>
   *
   * <p>Note in particular that an equivalence wrapper is never equal to the object it wraps.
   *
   * <pre>{@code
   * equiv.wrap(obj).equals(obj) // always false
   * }</pre>
   *
   * @since 10.0
   */
  public static final class Wrapper<T extends @Nullable Object> implements Serializable {
<<<<<<< HEAD
    private final Equivalence<? super T> equivalence;
    private final T reference;

    private Wrapper(Equivalence<? super T> equivalence, T reference) {
=======
    /*
     * Equivalence's type argument is always non-nullable: Equivalence<Number>, never
     * Equivalence<@Nullable Number>. That can still produce wrappers of various types --
     * Wrapper<Number>, Wrapper<Integer>, Wrapper<@Nullable Integer>, etc. If we used just
     * Equivalence<? super T> below, no type could satisfy both that bound and T's own
     * bound. With this type, they have some overlap: in our example, Equivalence<Number>
     * and Equivalence<Object>.
     */
    private final Equivalence<? super @NonNull T> equivalence;

    @ParametricNullness private final T reference;

    private Wrapper(Equivalence<? super @NonNull T> equivalence, @ParametricNullness T reference) {
>>>>>>> 28ee96ff
      this.equivalence = checkNotNull(equivalence);
      this.reference = reference;
    }

    /** Returns the (possibly null) reference wrapped by this instance. */
    public T get() {
      return reference;
    }

    /**
     * Returns {@code true} if {@link Equivalence#equivalent(Object, Object)} applied to the wrapped
     * references is {@code true} and both wrappers use the {@link Object#equals(Object) same}
     * equivalence.
     */
    @Override
    public boolean equals(@CheckForNull Object obj) {
      if (obj == this) {
        return true;
      }
      if (obj instanceof Wrapper) {
        Wrapper<?> that = (Wrapper<?>) obj; // note: not necessarily a Wrapper<T>

        if (this.equivalence.equals(that.equivalence)) {
          /*
           * We'll accept that as sufficient "proof" that either equivalence should be able to
           * handle either reference, so it's safe to circumvent compile-time type checking.
           */
          @SuppressWarnings("unchecked")
          Equivalence<Object> equivalence = (Equivalence<Object>) this.equivalence;
          return equivalence.equivalent(this.reference, that.reference);
        }
      }
      return false;
    }

    /** Returns the result of {@link Equivalence#hash(Object)} applied to the wrapped reference. */
    @Override
    public int hashCode() {
      return equivalence.hash(reference);
    }

    /**
     * Returns a string representation for this equivalence wrapper. The form of this string
     * representation is not specified.
     */
    @Override
    public String toString() {
      return equivalence + ".wrap(" + reference + ")";
    }

    private static final long serialVersionUID = 0;
  }

  /**
   * Returns an equivalence over iterables based on the equivalence of their elements. More
   * specifically, two iterables are considered equivalent if they both contain the same number of
   * elements, and each pair of corresponding elements is equivalent according to {@code this}. Null
   * iterables are equivalent to one another.
   *
   * <p>Note that this method performs a similar function for equivalences as {@link
   * com.google.common.collect.Ordering#lexicographical} does for orderings.
   *
   * <p>The returned object is serializable if this object is serializable.
   *
   * @since 10.0
   */
  @GwtCompatible(serializable = true)
  public final <S extends @Nullable T> Equivalence<Iterable<S>> pairwise() {
    // Ideally, the returned equivalence would support Iterable<? extends T>. However,
    // the need for this is so rare that it's not worth making callers deal with the ugly wildcard.
    return new PairwiseEquivalence<>(this);
  }

  /**
   * Returns a predicate that evaluates to true if and only if the input is equivalent to {@code
   * target} according to this equivalence relation.
   *
   * @since 10.0
   */
  public final Predicate<@Nullable T> equivalentTo(@CheckForNull T target) {
    return new EquivalentToPredicate<T>(this, target);
  }

  private static final class EquivalentToPredicate<T>
      implements Predicate<@Nullable T>, Serializable {

    private final Equivalence<T> equivalence;
    @CheckForNull private final T target;

    EquivalentToPredicate(Equivalence<T> equivalence, @CheckForNull T target) {
      this.equivalence = checkNotNull(equivalence);
      this.target = target;
    }

    @Override
    public boolean apply(@CheckForNull T input) {
      return equivalence.equivalent(input, target);
    }

    @Override
    public boolean equals(@CheckForNull Object obj) {
      if (this == obj) {
        return true;
      }
      if (obj instanceof EquivalentToPredicate) {
        EquivalentToPredicate<?> that = (EquivalentToPredicate<?>) obj;
        return equivalence.equals(that.equivalence) && Objects.equal(target, that.target);
      }
      return false;
    }

    @Override
    public int hashCode() {
      return Objects.hashCode(equivalence, target);
    }

    @Override
    public String toString() {
      return equivalence + ".equivalentTo(" + target + ")";
    }

    private static final long serialVersionUID = 0;
  }

  /**
   * Returns an equivalence that delegates to {@link Object#equals} and {@link Object#hashCode}.
   * {@link Equivalence#equivalent} returns {@code true} if both values are null, or if neither
   * value is null and {@link Object#equals} returns {@code true}. {@link Equivalence#hash} returns
   * {@code 0} if passed a null value.
   *
   * @since 13.0
   * @since 8.0 (in Equivalences with null-friendly behavior)
   * @since 4.0 (in Equivalences)
   */
  public static Equivalence<Object> equals() {
    return Equals.INSTANCE;
  }

  /**
   * Returns an equivalence that uses {@code ==} to compare values and {@link
   * System#identityHashCode(Object)} to compute the hash code. {@link Equivalence#equivalent}
   * returns {@code true} if {@code a == b}, including in the case that a and b are both null.
   *
   * @since 13.0
   * @since 4.0 (in Equivalences)
   */
  public static Equivalence<Object> identity() {
    return Identity.INSTANCE;
  }

  static final class Equals extends Equivalence<Object> implements Serializable {

    static final Equals INSTANCE = new Equals();

    @Override
    protected boolean doEquivalent(Object a, Object b) {
      return a.equals(b);
    }

    @Override
    protected int doHash(Object o) {
      return o.hashCode();
    }

    private Object readResolve() {
      return INSTANCE;
    }

    private static final long serialVersionUID = 1;
  }

  static final class Identity extends Equivalence<Object> implements Serializable {

    static final Identity INSTANCE = new Identity();

    @Override
    protected boolean doEquivalent(Object a, Object b) {
      return false;
    }

    @Override
    protected int doHash(Object o) {
      return System.identityHashCode(o);
    }

    private Object readResolve() {
      return INSTANCE;
    }

    private static final long serialVersionUID = 1;
  }
}<|MERGE_RESOLUTION|>--- conflicted
+++ resolved
@@ -20,13 +20,9 @@
 import com.google.errorprone.annotations.ForOverride;
 import java.io.Serializable;
 import javax.annotation.CheckForNull;
-<<<<<<< HEAD
-import org.jspecify.nullness.NullMarked;
-import org.jspecify.nullness.Nullable;
-=======
-import org.checkerframework.checker.nullness.qual.NonNull;
-import org.checkerframework.checker.nullness.qual.Nullable;
->>>>>>> 28ee96ff
+import org.jspecify.annotations.NonNull;
+import org.jspecify.annotations.NullMarked;
+import org.jspecify.annotations.Nullable;
 
 /**
  * A strategy for determining whether two instances are considered equivalent, and for computing
@@ -81,7 +77,10 @@
     return doEquivalent(a, b);
   }
 
-  /** @since 10.0 (previously, subclasses would override equivalent()) */
+  /**
+   *
+   * @since 10.0 (previously, subclasses would override equivalent())
+   */
   @ForOverride
   protected abstract boolean doEquivalent(T a, T b);
 
@@ -158,13 +157,8 @@
    *
    * @since 10.0
    */
-<<<<<<< HEAD
-  public final <S extends @Nullable T> Wrapper<S> wrap(S reference) {
-    return new Wrapper<S>(this, reference);
-=======
   public final <S extends @Nullable T> Wrapper<S> wrap(@ParametricNullness S reference) {
     return new Wrapper<>(this, reference);
->>>>>>> 28ee96ff
   }
 
   /**
@@ -188,12 +182,6 @@
    * @since 10.0
    */
   public static final class Wrapper<T extends @Nullable Object> implements Serializable {
-<<<<<<< HEAD
-    private final Equivalence<? super T> equivalence;
-    private final T reference;
-
-    private Wrapper(Equivalence<? super T> equivalence, T reference) {
-=======
     /*
      * Equivalence's type argument is always non-nullable: Equivalence<Number>, never
      * Equivalence<@Nullable Number>. That can still produce wrappers of various types --
@@ -207,12 +195,12 @@
     @ParametricNullness private final T reference;
 
     private Wrapper(Equivalence<? super @NonNull T> equivalence, @ParametricNullness T reference) {
->>>>>>> 28ee96ff
       this.equivalence = checkNotNull(equivalence);
       this.reference = reference;
     }
 
     /** Returns the (possibly null) reference wrapped by this instance. */
+    @ParametricNullness
     public T get() {
       return reference;
     }
